# Copyright 2023 ACCESS-NRI and contributors. See the top-level COPYRIGHT file for details.
# SPDX-License-Identifier: Apache-2.0

""" General utility functions  for access-rni-intake """

import json
from importlib import resources as rsr
from warnings import warn

import jsonschema
import yaml


<<<<<<< HEAD
def get_jsonschema(metadata_file, required):
=======
def get_jsonschema(url : str , known_hash : str , required : list) -> tuple[dict, dict]:
>>>>>>> aeaa9701
    """
    Read in the required JSON schema, and annotate it with "required" fields.

    Parameters
    ----------
    required: list
        A list of the properties to include in the "required" key
    """

    schema_file = rsr.files("access_nri_intake").joinpath(metadata_file)
    with schema_file.open(mode="r") as fpath:
        schema = json.load(fpath)

    schema_required = schema.copy()
    req = []
    for col in required:
        if col not in schema_required["properties"]:
            warn(
                f"Required column {col} does not exist in schema. Entries in this column will not be validated"
            )
        else:
            req.append(col)

    schema_required["required"] = req

    return schema, schema_required

def load_metadata_yaml(path : str, jsonschema : dict) -> dict:
    """
    Load a metadata.yaml file, leaving dates as strings, and validate against a jsonschema,
    allowing for tuples as arrays

    Parameters
    ----------
    paths: str
        The path to the metadata.yaml
    """

    class NoDatesSafeLoader(yaml.SafeLoader):
        @classmethod
        def remove_implicit_resolver(cls, tag_to_remove):
            """
            Remove implicit resolvers for a particular tag

            See https://stackoverflow.com/questions/34667108/ignore-dates-and-times-while-parsing-yaml
            """
            if "yaml_implicit_resolvers" not in cls.__dict__:
                cls.yaml_implicit_resolvers = cls.yaml_implicit_resolvers.copy()

            for first_letter, mappings in cls.yaml_implicit_resolvers.items():
                cls.yaml_implicit_resolvers[first_letter] = [
                    (tag, regexp) for tag, regexp in mappings if tag != tag_to_remove
                ]

    NoDatesSafeLoader.remove_implicit_resolver("tag:yaml.org,2002:timestamp")

    with open(path) as fpath:
        metadata = yaml.load(fpath, Loader=NoDatesSafeLoader)

    validate_against_schema(metadata, jsonschema)

    return metadata


def validate_against_schema(instance : dict, schema : dict) -> None:
    """
    Validate a dictionary against a jsonschema, allowing for tuples as arrays

    Parameters
    ----------
    instance: dict
        The instance to validate
    schema: dict
        The jsonschema

    Raises
    ------
    jsonschema.exceptions.ValidationError
        If the instance does not match the schema
    """

    Validator = jsonschema.validators.validator_for(schema)
    type_checker = Validator.TYPE_CHECKER.redefine(
        "array", lambda checker, instance: isinstance(instance, (list, tuple))
    )
    TupleAllowingValidator = jsonschema.validators.extend(
        Validator, type_checker=type_checker
    )

    TupleAllowingValidator(schema).validate(instance)


def _can_be_array(field):
    """
    Does the schema allow the provided field to be an array?
    """

    def _is_array(field):
        try:
            return field["type"] == "array"
        except KeyError:
            return False

    is_array = _is_array(field)
    if (not is_array) and ("oneOf" in field):
        for nfield in field["oneOf"]:
            is_array = is_array or _is_array(nfield)
    return is_array


def get_catalog_fp():
    return rsr.files("access_nri_intake").joinpath("data/catalog.yaml")<|MERGE_RESOLUTION|>--- conflicted
+++ resolved
@@ -11,11 +11,7 @@
 import yaml
 
 
-<<<<<<< HEAD
-def get_jsonschema(metadata_file, required):
-=======
 def get_jsonschema(url : str , known_hash : str , required : list) -> tuple[dict, dict]:
->>>>>>> aeaa9701
     """
     Read in the required JSON schema, and annotate it with "required" fields.
 
