# Copyright 2023 ACCESS-NRI and contributors. See the top-level COPYRIGHT file for details.
# SPDX-License-Identifier: Apache-2.0

"""Shared utilities for writing Intake-ESM builders and their parsers"""

import os
import re
import warnings
from dataclasses import asdict, dataclass, field
from datetime import timedelta
from pathlib import Path

import cftime
import polars as pl
import xarray as xr

FREQUENCY_STATIC = "fx"


# Note the ordering of this dictionary - we are deliberately searching for
# the 'rarer' frequency descriptors first, because, e.g., "mon" may appear as
# part of a totally unrelated word in the filename
FILENAME_TO_FREQ = {
    "annual": "yr",
    "yearly": "yr",
    "hourly": "hr",
    "hour": "hr",
    "monthly": "mon",
    "month": "mon",
    "daily": "day",
    "day": "day",
    "year": "yr",
    "yr": "yr",
    "mth": "mon",
    "mon": "mon",
    "hr": "hr",
}


class EmptyFileError(Exception):
    pass


@dataclass
class _NCFileInfo:
    """
    Holds information about a NetCDF file that is used to create an intake-esm
    catalog entry.

    Notes
    -----
    Use of both path and filename seems redundant, but constructing filename from
    the path using a __post_init__ method makes testing more difficult. On balance,
    more explicit tests are probably more important than the slight redundancy.
    """

    filename: str | Path
    path: str
    file_id: str
    frequency: str
    start_date: str
    end_date: str
    variable: list[str]
    variable_long_name: list[str]
    variable_standard_name: list[str]
    variable_cell_methods: list[str]
    variable_units: list[str]

    def to_dict(self) -> dict[str, str | list[str]]:
        """
        Return a dictionary representation of the NcFileInfo object
        """
        d = asdict(self)

        d_sortable = {
            key: val
            for key, val in d.items()
            if key
            in [
                "variable",
                "variable_long_name",
                "variable_standard_name",
                "variable_cell_methods",
                "variable_units",
            ]
        }

        d_sorted = (pl.DataFrame(d_sortable).sort("variable")).to_dict(as_series=False)

        for key, val in d_sorted.items():
            d[key] = val

        return d


@dataclass
class _VarInfo:
    """
    Holds information about the variables in a NetCDF file that is used to
    create an intake-esm catalog entry.
    """

    variable_list: list[str] = field(default_factory=list)
    long_name_list: list[str] = field(default_factory=list)
    standard_name_list: list[str] = field(default_factory=list)
    cell_methods_list: list[str] = field(default_factory=list)
    units_list: list[str] = field(default_factory=list)

    def append_attrs(self, var: str, attrs: dict) -> None:
        """
        Append attributes to the _VarInfo object, if the attribute has a
        'long_name' key.
        """
        if "long_name" not in attrs:
            return None

        self.variable_list.append(var)
        self.long_name_list.append(attrs["long_name"])
        self.standard_name_list.append(attrs.get("standard_name", ""))
        self.cell_methods_list.append(attrs.get("cell_methods", ""))
        self.units_list.append(attrs.get("units", ""))

    def to_var_info_dict(self) -> dict[str, list[str]]:
        """
        Return a dictionary representation of the _VarInfo object. Fields are
        defined explicitly for use in the _AccessNCFileInfo constructor.
        """
        return {
            "variable": self.variable_list,
            "variable_long_name": self.long_name_list,
            "variable_standard_name": self.standard_name_list,
            "variable_cell_methods": self.cell_methods_list,
            "variable_units": self.units_list,
        }


def _add_month_start(time, n: int):
    """Add months to cftime datetime and truncate to start"""
    year = time.year + ((time.month + n - 1) // 12)
    month = (time.month + n - 1) % 12 + 1
    return time.replace(
        year=year, month=month, day=1, hour=0, minute=0, second=0, microsecond=0
    )


def _add_year_start(time, n: int):
    """Add years to cftime datetime and truncate to start"""
    return time.replace(
        year=time.year + n, month=1, day=1, hour=0, minute=0, second=0, microsecond=0
    )


def _guess_start_end_dates(ts, te, frequency):
    """Guess the start and end bounded times for a given frequency"""
    warnings.warn(
        "Time coordinate does not include bounds information. Guessing "
        "start and end times."
    )
    num, unit = frequency
    if unit == "yr":
        step_back = -int(num / 2)
        step_fwd = num + step_back
        ts = _add_year_start(ts, step_back)
        te = _add_year_start(te, step_fwd)
    elif unit == "mon":
        step_back = -int(num / 2)
        step_fwd = num + step_back
        ts = _add_month_start(ts, step_back)
        te = _add_month_start(te, step_fwd)
    elif unit == "day":
        dt = timedelta(days=num) / 2
        ts = ts - dt
        te = te + dt
    elif unit == "hr":
        dt = timedelta(hours=num) / 2
        ts = ts - dt
        te = te + dt
    else:
        warnings.warn("Cannot infer start and end times for subhourly frequencies.")
    return ts, te


def get_timeinfo(
    ds: xr.Dataset,
    filename_frequency: str | None,
    time_dim: str,
) -> tuple[str, str, str]:
    """
<<<<<<< HEAD
    Generic time parser
    """

    TIMEINFO_TIME_FORMAT = "%Y-%m-%d, %H:%M:%S"

    def __init__(self, ds: xr.Dataset, time_dim: str):
        """
        Parameters
        ----------
        ds: :py:class:`xarray.Dataset`
            The dataset to parse the time info from
        filename_frequency: str
            Frequency as determined from the filename
        time_dim: str
            The name of the time dimension
        """
        self.ds = ds
        self.time_dim = time_dim

    @staticmethod
    def _add_month_start(time, n: int):
        """Add months to cftime datetime and truncate to start"""
        year = time.year + ((time.month + n - 1) // 12)
        month = (time.month + n - 1) % 12 + 1
        return time.replace(
            year=year, month=month, day=1, hour=0, minute=0, second=0, microsecond=0
        )

    @staticmethod
    def _add_year_start(time, n: int):
        """Add years to cftime datetime and truncate to start"""
        return time.replace(
            year=time.year + n,
            month=1,
            day=1,
            hour=0,
            minute=0,
            second=0,
            microsecond=0,
        )

    @staticmethod
    def _guess_start_end_dates(ts, te, frequency):
        """Guess the start and end bounded times for a given frequency"""
        warnings.warn(
            "Time coordinate does not include bounds information. Guessing "
            "start and end times."
        )
        num, unit = frequency
        if unit == "yr":
            step_back = -int(num / 2)
            step_fwd = num + step_back
            ts = GenericTimeParser._add_year_start(ts, step_back)
            te = GenericTimeParser._add_year_start(te, step_fwd)
        elif unit == "mon":
            step_back = -int(num / 2)
            step_fwd = num + step_back
            ts = GenericTimeParser._add_month_start(ts, step_back)
            te = GenericTimeParser._add_month_start(te, step_fwd)
        elif unit == "day":
            dt = timedelta(days=num) / 2
            ts = ts - dt
            te = te + dt
        elif unit == "hr":
            dt = timedelta(hours=num) / 2
            ts = ts - dt
            te = te + dt
        else:
            warnings.warn("Cannot infer start and end times for subhourly frequencies.")
        return ts, te

    def _guess_freq_from_fn(self) -> tuple[int, str] | str:
        """
        As a last resort, attempt to guess the file frequency from the filename.

        WARNING: This should only be used in desperation for data which has failed to
        include the time bounds, and only has one time datum!

        This functions works by scanning the `self.ds` filename for any values that match
        keys in the module FILENAME_TO_FREQ reference dictionary, optionally with a numerical
        designator ahead of it. So, e.g.::

            "3mon" --> (3, "mon")
            "yr"   --> (1, "yr")
            "6hr"  --> (6, "hr")


        """

        ds = self.ds

        # Sequentially move through the possible frequency 'clues' in the filename until we
        # find a match
        for clue, freq in FILENAME_TO_FREQ.items():
            try:
                poss_match = re.match(
                    f".*?(?P<num>[1-9]?[0-9]*)(?P<freq>{clue}).*",
                    os.path.basename(ds.encoding["source"]),
                )
            except KeyError:  # No encoding["source"], so no filename to access
                raise RuntimeError("Your dataset is not attached to a filepath")

            if poss_match:
                try:
                    num = int(poss_match.group("num"))
                except ValueError:
                    num = 1
                return (num, freq)

        return FREQUENCY_STATIC

    def _get_timeinfo(self) -> tuple[str, str, str]:
        """
        Get start date, end date and frequency of a xarray dataset. Stolen and adapted from the
        cosima cookbook, see
        https://github.com/COSIMA/cosima-cookbook/blob/master/cosima_cookbook/database.py#L565

        Parameters
        ----------
        ds: :py:class:`xarray.Dataset`
            The dataset to parse the time info from
        filename_frequency: str
            Frequency as determined from the filename
        time_dim: str
            The name of the time dimension

        Returns
        -------
        start_date: str
            The start date of the dataset
        end_date: str
            The end date of the dataset
        frequency: str
            The frequency of the dataset

        Raises
        ------
        EmptyFileError
            If the dataset has a valid unlimited dimension, but no data
        """

        ds = self.ds
        time_dim = self.time_dim

        def _todate(t):
            return cftime.num2date(t, time_var.units, calendar=time_var.calendar)

        ts = None
        te = None
        frequency: str | tuple[int | None, str] = FREQUENCY_STATIC
        has_time = time_dim in ds

        if has_time:
            time_var = ds[time_dim]

            if len(time_var) == 0:
                raise EmptyFileError(
                    "This file has a valid unlimited dimension, but no data"
                )

            has_bounds = hasattr(time_var, "bounds") and time_var.bounds in ds.variables

            if has_bounds:
                bounds_var = ds.variables[time_var.bounds]
                ts = _todate(bounds_var[0, 0])
                te = _todate(bounds_var[-1, 1])
            else:
                ts = _todate(time_var[0])
                te = _todate(time_var[-1])

            if len(time_var) > 1 or has_bounds:
                if has_bounds:
                    t1 = _todate(bounds_var[0, 1])
                else:
                    t1 = _todate(time_var[1])

                dt = t1 - ts
                # TODO: This is not a very good way to get the frequency
                if dt.days >= 365:
                    years = round(dt.days / 365)
                    frequency = (years, "yr")
                elif dt.days >= 28:
                    months = round(dt.days / 30)
                    frequency = (months, "mon")
                elif dt.days >= 1:
                    frequency = (dt.days, "day")
                elif dt.seconds >= 3600:
                    hours = round(dt.seconds / 3600)
                    frequency = (hours, "hr")
                else:
                    frequency = (None, "subhr")

            if frequency == FREQUENCY_STATIC:
                msg = (
                    "Unable to determine the data frequency from the file contents. Will attempt "
                    "to parse from the filename instead."
                )
                try:
                    frequency = self._guess_freq_from_fn()
                except RuntimeError:  # Unable to find filename attached to dataset
                    msg = (
                        "Unable to determine the data frequency from the file contents. "
                        "No filename available to guess the frequency from."
                    )
                warnings.warn(f"{msg} Using '{frequency}'.")

        if has_time & (frequency != FREQUENCY_STATIC):
            if not has_bounds:
                ts, te = GenericTimeParser._guess_start_end_dates(ts, te, frequency)

        if ts is None:
            start_date = "none"
        else:
            start_date = ts.strftime(self.TIMEINFO_TIME_FORMAT)

        if te is None:
            end_date = "none"
        else:
            end_date = te.strftime(self.TIMEINFO_TIME_FORMAT)

        if frequency[0]:
            frequency = f"{str(frequency[0])}{frequency[1]}"
        else:
            frequency = frequency[1]

        return start_date, end_date, frequency

    def __call__(self) -> tuple[str, str, str]:
        return self._get_timeinfo()

=======
    Get start date, end date and frequency of a xarray dataset. Stolen and adapted from the
    cosima cookbook, see
    https://github.com/COSIMA/cosima-cookbook/blob/master/cosima_cookbook/database.py#L565

    Parameters
    ----------
    ds: :py:class:`xarray.Dataset`
        The dataset to parse the time info from
    filename_frequency: str
        Frequency as determined from the filename
    time_dim: str
        The name of the time dimension

    Returns
    -------
    start_date: str
        The start date of the dataset
    end_date: str
        The end date of the dataset
    frequency: str
        The frequency of the dataset
>>>>>>> 2189f515

    Raises
    ------
    EmptyFileError
        If the dataset has a valid unlimited dimension, but no data
    """
<<<<<<< HEAD
    The WOA datasets don't necessarily contain a calendar, so we have to override
    the _get_timeinfo method to fix this.
    """

    def _get_timeinfo(self) -> tuple[str, str, str]:
        """
        Get start date, end date and frequency of a xarray dataset. Stolen and adapted from the
        cosima cookbook, see
        https://github.com/COSIMA/cosima-cookbook/blob/master/cosima_cookbook/database.py#L565

        Parameters
        ----------
        ds: :py:class:`xarray.Dataset`
            The dataset to parse the time info from
        filename_frequency: str
            Frequency as determined from the filename
        time_dim: str
            The name of the time dimension

        Returns
        -------
        start_date: str
            The start date of the dataset
        end_date: str
            The end date of the dataset
        frequency: str
            The frequency of the dataset

        Raises
        ------
        EmptyFileError
            If the dataset has a valid unlimited dimension, but no data
        """

        ds = self.ds
        time_dim = self.time_dim

        def _todate(t):
            return cftime.num2date(t, time_var.units, calendar=time_var.calendar)
=======
>>>>>>> 2189f515

    def _todate(t):
        return cftime.num2date(t, time_var.units, calendar=time_var.calendar)

    time_format = "%Y-%m-%d, %H:%M:%S"
    ts = None
    te = None
    frequency: str | tuple[int | None, str] = FREQUENCY_STATIC
    has_time = time_dim in ds

    if has_time:
        time_var = ds[time_dim]

        if len(time_var) == 0:
            raise EmptyFileError(
                "This file has a valid unlimited dimension, but no data"
            )

<<<<<<< HEAD
            ts = _todate(time_var[0])
            te = _todate(time_var[-1])

            if len(time_var) > 1:
                t1 = _todate(time_var[1])

                dt = t1 - ts
                # TODO: This is not a very good way to get the frequency
                if dt.days >= 365:
                    years = round(dt.days / 365)
                    frequency = (years, "yr")
                elif dt.days >= 28:
                    months = round(dt.days / 30)
                    frequency = (months, "mon")
                elif dt.days >= 1:
                    frequency = (dt.days, "day")
                elif dt.seconds >= 3600:
                    hours = round(dt.seconds / 3600)
                    frequency = (hours, "hr")
                else:
                    frequency = (None, "subhr")

        if frequency == FREQUENCY_STATIC:
            msg = (
                "Unable to determine the data frequency from the file contents. Will attempt "
                "to parse from the filename instead."
            )
            try:
                frequency = self._guess_freq_from_fn()
            except RuntimeError:  # Unable to find filename attached to dataset
                msg = (
                    "Unable to determine the data frequency from the file contents. "
                    "No filename available to guess the frequency from."
                )
            warnings.warn(f"{msg} Using '{frequency}'.")

        if has_time & (frequency != FREQUENCY_STATIC):
            ts, te = GenericTimeParser._guess_start_end_dates(ts, te, frequency)

        if ts is None:
            start_date = "none"
        else:
            start_date = ts.strftime(self.TIMEINFO_TIME_FORMAT)

        if te is None:
            end_date = "none"
        else:
            end_date = te.strftime(self.TIMEINFO_TIME_FORMAT)

        if frequency[0]:
            frequency = f"{str(frequency[0])}{frequency[1]}"
        else:
            frequency = frequency[1]

        return start_date, end_date, frequency


class AccessTimeParser(GenericTimeParser):
    pass


class GfdlTimeParser(GenericTimeParser):

    def __init__(self, ds: xr.Dataset, time_dim: str):
        self.ds = ds
        self.time_dim = time_dim

    def _get_timeinfo(self) -> tuple[str, str, str]:
        """
        Get start date, end date and frequency of a xarray dataset. Stolen and adapted from the
        cosima cookbook, see
        https://github.com/COSIMA/cosima-cookbook/blob/master/cosima_cookbook/database.py#L565

        Parameters
        ----------
        ds: :py:class:`xarray.Dataset`
            The dataset to parse the time info from
        filename_frequency: str
            Frequency as determined from the filename
        time_dim: str
            The name of the time dimension

        Returns
        -------
        start_date: str
            The start date of the dataset
        end_date: str
            The end date of the dataset
        frequency: str
            The frequency of the dataset

        Raises
        ------
        EmptyFileError
            If the dataset has a valid unlimited dimension, but no data
        """

        ds = self.ds
        time_dim = self.time_dim

        def _todate(t):
            return cftime.num2date(t, time_var.units, calendar=time_var.calendar)

        ts = None
        te = None
        frequency: str | tuple[int | None, str] = FREQUENCY_STATIC
        has_time = time_dim in ds

        if has_time:
            time_var = ds[time_dim]

            if len(time_var) == 0:
                raise EmptyFileError(
                    "This file has a valid unlimited dimension, but no data"
                )

=======
        has_bounds = hasattr(time_var, "bounds") and time_var.bounds in ds.variables
        if has_bounds:
            bounds_var = ds.variables[time_var.bounds]
            ts = _todate(bounds_var[0, 0])
            te = _todate(bounds_var[-1, 1])
        else:
>>>>>>> 2189f515
            ts = _todate(time_var[0])
            te = _todate(time_var[-1])

        if len(time_var) > 1 or has_bounds:
            if has_bounds:
                t1 = _todate(bounds_var[0, 1])
            else:
                t1 = _todate(time_var[1])

<<<<<<< HEAD
                dt = t1 - ts
                # TODO: This is not a very good way to get the frequency
                if dt.days >= 365:
                    years = round(dt.days / 365)
                    frequency = (years, "yr")
                elif dt.days >= 28:
                    months = round(dt.days / 30)
                    frequency = (months, "mon")
                elif dt.days >= 1:
                    frequency = (dt.days, "day")
                elif dt.seconds >= 3600:
                    hours = round(dt.seconds / 3600)
                    frequency = (hours, "hr")
                else:
                    frequency = (None, "subhr")

        if frequency == FREQUENCY_STATIC:
            msg = (
                "Unable to determine the data frequency from the file contents. Will attempt "
                "to parse from the filename instead."
            )
            try:
                frequency = self._guess_freq_from_fn()
            except RuntimeError:  # Unable to find filename attached to dataset
                msg = (
                    "Unable to determine the data frequency from the file contents. "
                    "No filename available to guess the frequency from."
                )
            warnings.warn(f"{msg} Using '{frequency}'.")

        if has_time & (frequency != FREQUENCY_STATIC):
            ts, te = GenericTimeParser._guess_start_end_dates(ts, te, frequency)

        if ts is None:
            start_date = "none"
        else:
            start_date = ts.strftime(self.TIMEINFO_TIME_FORMAT)

        if te is None:
            end_date = "none"
        else:
            end_date = te.strftime(self.TIMEINFO_TIME_FORMAT)

        if frequency[0]:
            frequency = f"{str(frequency[0])}{frequency[1]}"
        else:
            frequency = frequency[1]

        return start_date, end_date, frequency
=======
            dt = t1 - ts
            # TODO: This is not a very good way to get the frequency
            if dt.days >= 365:
                years = round(dt.days / 365)
                frequency = (years, "yr")
            elif dt.days >= 28:
                months = round(dt.days / 30)
                frequency = (months, "mon")
            elif dt.days >= 1:
                frequency = (dt.days, "day")
            elif dt.seconds >= 3600:
                hours = round(dt.seconds / 3600)
                frequency = (hours, "hr")
            else:
                frequency = (None, "subhr")

    if filename_frequency:
        if filename_frequency != frequency:
            msg = (
                f"The frequency '{filename_frequency}' determined from filename does not "
                f"match the frequency '{frequency}' determined from the file contents."
            )
            if frequency == FREQUENCY_STATIC:
                frequency = filename_frequency
            warnings.warn(f"{msg} Using '{frequency}'.")

    if has_time & (frequency != FREQUENCY_STATIC):
        if not has_bounds:
            ts, te = _guess_start_end_dates(ts, te, frequency)

    if ts is None:
        start_date = "none"
    else:
        start_date = ts.strftime(time_format)

    if te is None:
        end_date = "none"
    else:
        end_date = te.strftime(time_format)

    if frequency[0]:
        frequency = f"{str(frequency[0])}{frequency[1]}"
    else:
        frequency = frequency[1]

    return start_date, end_date, frequency
>>>>>>> 2189f515
<|MERGE_RESOLUTION|>--- conflicted
+++ resolved
@@ -3,8 +3,6 @@
 
 """Shared utilities for writing Intake-ESM builders and their parsers"""
 
-import os
-import re
 import warnings
 from dataclasses import asdict, dataclass, field
 from datetime import timedelta
@@ -186,238 +184,6 @@
     time_dim: str,
 ) -> tuple[str, str, str]:
     """
-<<<<<<< HEAD
-    Generic time parser
-    """
-
-    TIMEINFO_TIME_FORMAT = "%Y-%m-%d, %H:%M:%S"
-
-    def __init__(self, ds: xr.Dataset, time_dim: str):
-        """
-        Parameters
-        ----------
-        ds: :py:class:`xarray.Dataset`
-            The dataset to parse the time info from
-        filename_frequency: str
-            Frequency as determined from the filename
-        time_dim: str
-            The name of the time dimension
-        """
-        self.ds = ds
-        self.time_dim = time_dim
-
-    @staticmethod
-    def _add_month_start(time, n: int):
-        """Add months to cftime datetime and truncate to start"""
-        year = time.year + ((time.month + n - 1) // 12)
-        month = (time.month + n - 1) % 12 + 1
-        return time.replace(
-            year=year, month=month, day=1, hour=0, minute=0, second=0, microsecond=0
-        )
-
-    @staticmethod
-    def _add_year_start(time, n: int):
-        """Add years to cftime datetime and truncate to start"""
-        return time.replace(
-            year=time.year + n,
-            month=1,
-            day=1,
-            hour=0,
-            minute=0,
-            second=0,
-            microsecond=0,
-        )
-
-    @staticmethod
-    def _guess_start_end_dates(ts, te, frequency):
-        """Guess the start and end bounded times for a given frequency"""
-        warnings.warn(
-            "Time coordinate does not include bounds information. Guessing "
-            "start and end times."
-        )
-        num, unit = frequency
-        if unit == "yr":
-            step_back = -int(num / 2)
-            step_fwd = num + step_back
-            ts = GenericTimeParser._add_year_start(ts, step_back)
-            te = GenericTimeParser._add_year_start(te, step_fwd)
-        elif unit == "mon":
-            step_back = -int(num / 2)
-            step_fwd = num + step_back
-            ts = GenericTimeParser._add_month_start(ts, step_back)
-            te = GenericTimeParser._add_month_start(te, step_fwd)
-        elif unit == "day":
-            dt = timedelta(days=num) / 2
-            ts = ts - dt
-            te = te + dt
-        elif unit == "hr":
-            dt = timedelta(hours=num) / 2
-            ts = ts - dt
-            te = te + dt
-        else:
-            warnings.warn("Cannot infer start and end times for subhourly frequencies.")
-        return ts, te
-
-    def _guess_freq_from_fn(self) -> tuple[int, str] | str:
-        """
-        As a last resort, attempt to guess the file frequency from the filename.
-
-        WARNING: This should only be used in desperation for data which has failed to
-        include the time bounds, and only has one time datum!
-
-        This functions works by scanning the `self.ds` filename for any values that match
-        keys in the module FILENAME_TO_FREQ reference dictionary, optionally with a numerical
-        designator ahead of it. So, e.g.::
-
-            "3mon" --> (3, "mon")
-            "yr"   --> (1, "yr")
-            "6hr"  --> (6, "hr")
-
-
-        """
-
-        ds = self.ds
-
-        # Sequentially move through the possible frequency 'clues' in the filename until we
-        # find a match
-        for clue, freq in FILENAME_TO_FREQ.items():
-            try:
-                poss_match = re.match(
-                    f".*?(?P<num>[1-9]?[0-9]*)(?P<freq>{clue}).*",
-                    os.path.basename(ds.encoding["source"]),
-                )
-            except KeyError:  # No encoding["source"], so no filename to access
-                raise RuntimeError("Your dataset is not attached to a filepath")
-
-            if poss_match:
-                try:
-                    num = int(poss_match.group("num"))
-                except ValueError:
-                    num = 1
-                return (num, freq)
-
-        return FREQUENCY_STATIC
-
-    def _get_timeinfo(self) -> tuple[str, str, str]:
-        """
-        Get start date, end date and frequency of a xarray dataset. Stolen and adapted from the
-        cosima cookbook, see
-        https://github.com/COSIMA/cosima-cookbook/blob/master/cosima_cookbook/database.py#L565
-
-        Parameters
-        ----------
-        ds: :py:class:`xarray.Dataset`
-            The dataset to parse the time info from
-        filename_frequency: str
-            Frequency as determined from the filename
-        time_dim: str
-            The name of the time dimension
-
-        Returns
-        -------
-        start_date: str
-            The start date of the dataset
-        end_date: str
-            The end date of the dataset
-        frequency: str
-            The frequency of the dataset
-
-        Raises
-        ------
-        EmptyFileError
-            If the dataset has a valid unlimited dimension, but no data
-        """
-
-        ds = self.ds
-        time_dim = self.time_dim
-
-        def _todate(t):
-            return cftime.num2date(t, time_var.units, calendar=time_var.calendar)
-
-        ts = None
-        te = None
-        frequency: str | tuple[int | None, str] = FREQUENCY_STATIC
-        has_time = time_dim in ds
-
-        if has_time:
-            time_var = ds[time_dim]
-
-            if len(time_var) == 0:
-                raise EmptyFileError(
-                    "This file has a valid unlimited dimension, but no data"
-                )
-
-            has_bounds = hasattr(time_var, "bounds") and time_var.bounds in ds.variables
-
-            if has_bounds:
-                bounds_var = ds.variables[time_var.bounds]
-                ts = _todate(bounds_var[0, 0])
-                te = _todate(bounds_var[-1, 1])
-            else:
-                ts = _todate(time_var[0])
-                te = _todate(time_var[-1])
-
-            if len(time_var) > 1 or has_bounds:
-                if has_bounds:
-                    t1 = _todate(bounds_var[0, 1])
-                else:
-                    t1 = _todate(time_var[1])
-
-                dt = t1 - ts
-                # TODO: This is not a very good way to get the frequency
-                if dt.days >= 365:
-                    years = round(dt.days / 365)
-                    frequency = (years, "yr")
-                elif dt.days >= 28:
-                    months = round(dt.days / 30)
-                    frequency = (months, "mon")
-                elif dt.days >= 1:
-                    frequency = (dt.days, "day")
-                elif dt.seconds >= 3600:
-                    hours = round(dt.seconds / 3600)
-                    frequency = (hours, "hr")
-                else:
-                    frequency = (None, "subhr")
-
-            if frequency == FREQUENCY_STATIC:
-                msg = (
-                    "Unable to determine the data frequency from the file contents. Will attempt "
-                    "to parse from the filename instead."
-                )
-                try:
-                    frequency = self._guess_freq_from_fn()
-                except RuntimeError:  # Unable to find filename attached to dataset
-                    msg = (
-                        "Unable to determine the data frequency from the file contents. "
-                        "No filename available to guess the frequency from."
-                    )
-                warnings.warn(f"{msg} Using '{frequency}'.")
-
-        if has_time & (frequency != FREQUENCY_STATIC):
-            if not has_bounds:
-                ts, te = GenericTimeParser._guess_start_end_dates(ts, te, frequency)
-
-        if ts is None:
-            start_date = "none"
-        else:
-            start_date = ts.strftime(self.TIMEINFO_TIME_FORMAT)
-
-        if te is None:
-            end_date = "none"
-        else:
-            end_date = te.strftime(self.TIMEINFO_TIME_FORMAT)
-
-        if frequency[0]:
-            frequency = f"{str(frequency[0])}{frequency[1]}"
-        else:
-            frequency = frequency[1]
-
-        return start_date, end_date, frequency
-
-    def __call__(self) -> tuple[str, str, str]:
-        return self._get_timeinfo()
-
-=======
     Get start date, end date and frequency of a xarray dataset. Stolen and adapted from the
     cosima cookbook, see
     https://github.com/COSIMA/cosima-cookbook/blob/master/cosima_cookbook/database.py#L565
@@ -439,55 +205,12 @@
         The end date of the dataset
     frequency: str
         The frequency of the dataset
->>>>>>> 2189f515
 
     Raises
     ------
     EmptyFileError
         If the dataset has a valid unlimited dimension, but no data
     """
-<<<<<<< HEAD
-    The WOA datasets don't necessarily contain a calendar, so we have to override
-    the _get_timeinfo method to fix this.
-    """
-
-    def _get_timeinfo(self) -> tuple[str, str, str]:
-        """
-        Get start date, end date and frequency of a xarray dataset. Stolen and adapted from the
-        cosima cookbook, see
-        https://github.com/COSIMA/cosima-cookbook/blob/master/cosima_cookbook/database.py#L565
-
-        Parameters
-        ----------
-        ds: :py:class:`xarray.Dataset`
-            The dataset to parse the time info from
-        filename_frequency: str
-            Frequency as determined from the filename
-        time_dim: str
-            The name of the time dimension
-
-        Returns
-        -------
-        start_date: str
-            The start date of the dataset
-        end_date: str
-            The end date of the dataset
-        frequency: str
-            The frequency of the dataset
-
-        Raises
-        ------
-        EmptyFileError
-            If the dataset has a valid unlimited dimension, but no data
-        """
-
-        ds = self.ds
-        time_dim = self.time_dim
-
-        def _todate(t):
-            return cftime.num2date(t, time_var.units, calendar=time_var.calendar)
-=======
->>>>>>> 2189f515
 
     def _todate(t):
         return cftime.num2date(t, time_var.units, calendar=time_var.calendar)
@@ -506,131 +229,12 @@
                 "This file has a valid unlimited dimension, but no data"
             )
 
-<<<<<<< HEAD
-            ts = _todate(time_var[0])
-            te = _todate(time_var[-1])
-
-            if len(time_var) > 1:
-                t1 = _todate(time_var[1])
-
-                dt = t1 - ts
-                # TODO: This is not a very good way to get the frequency
-                if dt.days >= 365:
-                    years = round(dt.days / 365)
-                    frequency = (years, "yr")
-                elif dt.days >= 28:
-                    months = round(dt.days / 30)
-                    frequency = (months, "mon")
-                elif dt.days >= 1:
-                    frequency = (dt.days, "day")
-                elif dt.seconds >= 3600:
-                    hours = round(dt.seconds / 3600)
-                    frequency = (hours, "hr")
-                else:
-                    frequency = (None, "subhr")
-
-        if frequency == FREQUENCY_STATIC:
-            msg = (
-                "Unable to determine the data frequency from the file contents. Will attempt "
-                "to parse from the filename instead."
-            )
-            try:
-                frequency = self._guess_freq_from_fn()
-            except RuntimeError:  # Unable to find filename attached to dataset
-                msg = (
-                    "Unable to determine the data frequency from the file contents. "
-                    "No filename available to guess the frequency from."
-                )
-            warnings.warn(f"{msg} Using '{frequency}'.")
-
-        if has_time & (frequency != FREQUENCY_STATIC):
-            ts, te = GenericTimeParser._guess_start_end_dates(ts, te, frequency)
-
-        if ts is None:
-            start_date = "none"
-        else:
-            start_date = ts.strftime(self.TIMEINFO_TIME_FORMAT)
-
-        if te is None:
-            end_date = "none"
-        else:
-            end_date = te.strftime(self.TIMEINFO_TIME_FORMAT)
-
-        if frequency[0]:
-            frequency = f"{str(frequency[0])}{frequency[1]}"
-        else:
-            frequency = frequency[1]
-
-        return start_date, end_date, frequency
-
-
-class AccessTimeParser(GenericTimeParser):
-    pass
-
-
-class GfdlTimeParser(GenericTimeParser):
-
-    def __init__(self, ds: xr.Dataset, time_dim: str):
-        self.ds = ds
-        self.time_dim = time_dim
-
-    def _get_timeinfo(self) -> tuple[str, str, str]:
-        """
-        Get start date, end date and frequency of a xarray dataset. Stolen and adapted from the
-        cosima cookbook, see
-        https://github.com/COSIMA/cosima-cookbook/blob/master/cosima_cookbook/database.py#L565
-
-        Parameters
-        ----------
-        ds: :py:class:`xarray.Dataset`
-            The dataset to parse the time info from
-        filename_frequency: str
-            Frequency as determined from the filename
-        time_dim: str
-            The name of the time dimension
-
-        Returns
-        -------
-        start_date: str
-            The start date of the dataset
-        end_date: str
-            The end date of the dataset
-        frequency: str
-            The frequency of the dataset
-
-        Raises
-        ------
-        EmptyFileError
-            If the dataset has a valid unlimited dimension, but no data
-        """
-
-        ds = self.ds
-        time_dim = self.time_dim
-
-        def _todate(t):
-            return cftime.num2date(t, time_var.units, calendar=time_var.calendar)
-
-        ts = None
-        te = None
-        frequency: str | tuple[int | None, str] = FREQUENCY_STATIC
-        has_time = time_dim in ds
-
-        if has_time:
-            time_var = ds[time_dim]
-
-            if len(time_var) == 0:
-                raise EmptyFileError(
-                    "This file has a valid unlimited dimension, but no data"
-                )
-
-=======
         has_bounds = hasattr(time_var, "bounds") and time_var.bounds in ds.variables
         if has_bounds:
             bounds_var = ds.variables[time_var.bounds]
             ts = _todate(bounds_var[0, 0])
             te = _todate(bounds_var[-1, 1])
         else:
->>>>>>> 2189f515
             ts = _todate(time_var[0])
             te = _todate(time_var[-1])
 
@@ -640,57 +244,6 @@
             else:
                 t1 = _todate(time_var[1])
 
-<<<<<<< HEAD
-                dt = t1 - ts
-                # TODO: This is not a very good way to get the frequency
-                if dt.days >= 365:
-                    years = round(dt.days / 365)
-                    frequency = (years, "yr")
-                elif dt.days >= 28:
-                    months = round(dt.days / 30)
-                    frequency = (months, "mon")
-                elif dt.days >= 1:
-                    frequency = (dt.days, "day")
-                elif dt.seconds >= 3600:
-                    hours = round(dt.seconds / 3600)
-                    frequency = (hours, "hr")
-                else:
-                    frequency = (None, "subhr")
-
-        if frequency == FREQUENCY_STATIC:
-            msg = (
-                "Unable to determine the data frequency from the file contents. Will attempt "
-                "to parse from the filename instead."
-            )
-            try:
-                frequency = self._guess_freq_from_fn()
-            except RuntimeError:  # Unable to find filename attached to dataset
-                msg = (
-                    "Unable to determine the data frequency from the file contents. "
-                    "No filename available to guess the frequency from."
-                )
-            warnings.warn(f"{msg} Using '{frequency}'.")
-
-        if has_time & (frequency != FREQUENCY_STATIC):
-            ts, te = GenericTimeParser._guess_start_end_dates(ts, te, frequency)
-
-        if ts is None:
-            start_date = "none"
-        else:
-            start_date = ts.strftime(self.TIMEINFO_TIME_FORMAT)
-
-        if te is None:
-            end_date = "none"
-        else:
-            end_date = te.strftime(self.TIMEINFO_TIME_FORMAT)
-
-        if frequency[0]:
-            frequency = f"{str(frequency[0])}{frequency[1]}"
-        else:
-            frequency = frequency[1]
-
-        return start_date, end_date, frequency
-=======
             dt = t1 - ts
             # TODO: This is not a very good way to get the frequency
             if dt.days >= 365:
@@ -736,5 +289,4 @@
     else:
         frequency = frequency[1]
 
-    return start_date, end_date, frequency
->>>>>>> 2189f515
+    return start_date, end_date, frequency