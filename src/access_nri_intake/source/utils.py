--- conflicted
+++ resolved
@@ -7,7 +7,7 @@
 from dataclasses import asdict, dataclass, field
 from datetime import timedelta
 from pathlib import Path
-from typing import Union
+from typing import Optional, Union
 
 import cftime
 import xarray as xr
@@ -23,13 +23,8 @@
     Holds information about a NetCDF file that is used to create an intake-esm
     catalog entry.
 
-<<<<<<< HEAD
-    ______
-    Notes:
-=======
     Notes
     -----
->>>>>>> 017cd2d0
     Use of both path and filename seems redundant, but constructing filename from
     the path using a __post_init__ method makes testing more difficult. On balance,
     more explicit tests are probably more important than the slight redundancy.
@@ -38,7 +33,7 @@
     filename: Union[str, Path]
     file_id: str
     path: str
-    filename_timestamp: Union[str, None]
+    filename_timestamp: Optional[str]
     frequency: str
     start_date: str
     end_date: str
@@ -144,7 +139,7 @@
 
 def get_timeinfo(
     ds: xr.Dataset,
-    filename_frequency: Union[str, None],
+    filename_frequency: Optional[str],
     time_dim: str,
 ) -> tuple[str, str, str]:
     """
@@ -182,7 +177,7 @@
     time_format = "%Y-%m-%d, %H:%M:%S"
     ts = None
     te = None
-    frequency: Union[str, tuple[Union[int, None], str]] = "fx"
+    frequency: Union[str, tuple[Optional[int], str]] = "fx"
     has_time = time_dim in ds
 
     if has_time:
