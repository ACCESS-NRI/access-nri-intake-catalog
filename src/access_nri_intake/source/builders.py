--- conflicted
+++ resolved
@@ -265,6 +265,69 @@
         return file_id
 
     @classmethod
+    def parse_filename_freq(
+        cls,
+        filename: str,
+        patterns: list[str] | None = None,
+        frequencies: dict = FREQUENCIES,
+        redaction_fill: str = "X",
+    ) -> tuple[str, str | None, str | None]:
+        """
+        Parse an ACCESS model filename and return a file id and any time information
+
+        Parameters
+        ----------
+        filename: str
+            The filename to parse with the extension removed
+        patterns: list of str, optional
+            A list of regex patterns to match against the filename. If None, use the class PATTERNS
+        frequencies: dict, optional
+            A dictionary of regex patterns to match against the filename to determine the frequency
+        redaction_fill: str, optional
+            The character to replace time information with. Defaults to "X"
+
+        Returns
+        -------
+        file_id: str
+            The file id constructed by redacting time information and replacing non-python characters
+            with underscores
+        timestamp: str | None
+            A string of the redacted time information (e.g. "1990-01") if available, otherwise None
+        frequency: str | None
+            The frequency of the file if available in the filename, otherwise None
+        """
+        if patterns is None:
+            patterns = cls.PATTERNS
+
+        # Try to determine frequency
+        frequency = None
+        for pattern, freq in frequencies.items():
+            if re.search(pattern, filename):
+                frequency = freq
+                break
+
+        # Parse file id
+        file_id = filename
+        timestamp = None
+        for pattern in patterns:
+            match = re.match(pattern, file_id)
+            if match:
+                # FIXME switch to using named group for timestamp
+                # Loop over all found groups and redact
+                timestamp = match.group(1)
+                for grp in match.groups():
+                    if grp is not None:
+                        redaction = re.sub(r"\d", redaction_fill, grp)
+                        file_id = re.sub(grp, redaction, file_id)
+                break
+
+        # Remove non-python characters from file ids
+        file_id = re.sub(r"[-.]", "_", file_id)
+        file_id = re.sub(r"_+", "_", file_id).strip("_")
+
+        return file_id, timestamp, frequency
+
+    @classmethod
     def parse_ncfile(cls, file: str, time_dim: str = "time") -> _NCFileInfo:
         """
         Get Intake-ESM datastore entry info from a netcdf file
@@ -288,7 +351,7 @@
 
         file_path = Path(file)
 
-        # file_id, _, _ = cls.parse_filename(file_path.stem)
+        _, _, filename_frequency = cls.parse_filename_freq(file_path.stem)
 
         with xr.open_dataset(
             file,
@@ -303,14 +366,10 @@
                 attrs = ds[var].attrs
                 dvars.append_attrs(var, attrs)  # type: ignore
 
-<<<<<<< HEAD
-            start_date, end_date, frequency = cls.TIME_PARSER(ds, time_dim)()
-            file_id = cls._generate_file_shape_info(ds, time_dim)
-=======
             start_date, end_date, frequency = get_timeinfo(
                 ds, filename_frequency, time_dim
             )
->>>>>>> 2189f515
+            file_id = cls._generate_file_shape_info(ds, time_dim)
 
         if not dvars.variable_list:
             raise EmptyFileError("This file contains no variables")
