# Copyright 2023 ACCESS-NRI and contributors. See the top-level COPYRIGHT file for details.
# SPDX-License-Identifier: Apache-2.0

"""Builders for generating Intake-ESM datastores"""

import multiprocessing
import re
import traceback
from pathlib import Path

import xarray as xr
from ecgtools.builder import INVALID_ASSET, TRACEBACK, Builder

from ..utils import validate_against_schema
from . import ESM_JSONSCHEMA, PATH_COLUMN, VARIABLE_COLUMN
from .utils import (
    EmptyFileError,
    GenericTimeParser,
    GfdlTimeParser,
    WoaTimeParser,
    _NCFileInfo,
    _VarInfo,
)

__all__ = [
    "AccessOm2Builder",
    "AccessOm3Builder",
    "Mom6Builder",
    "AccessEsm15Builder",
    "AccessCm2Builder",
    "ROMSBuilder",
    "WoaBuilder",
]

# Frequency translations
FREQUENCIES: dict[str, tuple[int, str]] = {
    "daily": (1, "day"),
    "_dai$": (1, "day"),
    "month": (1, "mon"),
    "_mon$": (1, "mon"),
    "1mon": (1, "mon"),
    "yearly": (1, "yr"),
    "annual": (1, "yr"),
    "_ann$": (1, "yr"),
}

# ACCESS output file patterns
PATTERNS_HELPERS = {
    "not_multi_digit": "(?:\\d(?!\\d)|[^\\d](?=\\d)|[^\\d](?!\\d))",
    "om3_components": "(?:cice|mom6|ww3)",
    "mom6_components": "(?:ocean|ice)",
    "mom6_added_timestamp": "(\\d{4}_\\d{3})",
    "ymds": "\\d{4}[_,\\-]\\d{2}[_,\\-]\\d{2}[_,\\-]\\d{5}",
    "ymd": "\\d{4}[_,\\-]\\d{2}[_,\\-]\\d{2}",
    "ymd-ns": "\\d{4}\\d{2}\\d{2}",
    "ym": "\\d{4}[_,\\-]\\d{2}",
    "yymm": "\\d{2}[_,\\-]\\d{2}",
    "y": "\\d{4}",
    "counter": "\\d+",
}


class ParserError(Exception):
    pass


class BaseBuilder(Builder):
    """
    Base class for creating Intake-ESM datastore builders. Not intended for direct use.
    This builds on the ecgtools.Builder class.
    """

    # Base class carries an empty set, and a GenericParser
    PATTERNS: list = []
    TIME_PARSER = GenericTimeParser

    def __init__(
        self,
        path: str | list[str],
        depth: int = 0,
        exclude_patterns: list[str] | None = None,
        include_patterns: list[str] | None = None,
        data_format: str = "netcdf",
        groupby_attrs: list[str] | None = None,
        aggregations: list[dict] | None = None,
        storage_options: dict | None = None,
        joblib_parallel_kwargs: dict = {"n_jobs": multiprocessing.cpu_count()},
    ):
        """
        This method should be overwritten. The expection is that some of these arguments
        will be hardcoded in sub classes of this class.

        Parameters
        ----------
        path: str or list of str
            Path or list of path to crawl for assets/files.
        depth: int, optional
            Maximum depth to crawl for assets. Default is 0.
        exclude_patterns: list of str, optional
            List of glob patterns to exclude from crawling.
        include_patterns: list of str, optional
            List of glob patterns to include from crawling.
        data_format: str
            The data format. Valid values are 'netcdf', 'reference' and 'zarr'.
        groupby_attrs: List[str]
            Column names (attributes) that define data sets that can be aggegrated.
        aggregations: List[dict]
            List of aggregations to apply to query results, default None
        storage_options: dict, optional
            Parameters passed to the backend file-system such as Google Cloud Storage,
            Amazon Web Service S3
        joblib_parallel_kwargs: dict, optional
            Parameters passed to joblib.Parallel. Default is {}.
        """

        if isinstance(path, str):
            path = [path]

        self.paths = path
        self.depth = depth
        self.exclude_patterns = exclude_patterns
        self.include_patterns = include_patterns
        self.data_format = data_format
        self.groupby_attrs = groupby_attrs
        self.aggregations = aggregations
        self.storage_options = storage_options
        self.joblib_parallel_kwargs = joblib_parallel_kwargs

        super().__post_init__()

    def _parse(self):
        super().parse(parsing_func=self.parser)

    def parse(self):
        """
        Parse metadata from assets.
        """
        self._parse()
        return self

    def _save(self, name: str, description: str, directory: str | None):
        super().save(
            name=name,
            path_column_name=PATH_COLUMN,
            variable_column_name=VARIABLE_COLUMN,
            data_format=self.data_format,
            groupby_attrs=self.groupby_attrs,
            aggregations=self.aggregations,
            esmcat_version="0.0.1",
            description=description,
            directory=directory,
            catalog_type="file",
            to_csv_kwargs={"compression": "gzip"},
        )

    def save(self, name: str, description: str, directory: str | None = None) -> None:
        """
        Save datastore contents to a file.

        Parameters
        ----------
        name: str
            The name of the file to save the datastore to.
        description : str
            Detailed multi-line description of the collection.
        directory: str, optional
            The directory to save the datastore to. If None, use the current directory.
        """

        if self.df.empty:
            raise ValueError(
                "Intake-ESM datastore has not yet been built. Please run `.build()` first"
            )

        self._save(name, description, directory)

    def validate_parser(self):
        """
        Run the parser on a single file and check the schema of the info being parsed
        """

        if not self.assets:
            raise ValueError(
                "asset list provided is None. Please run `.get_assets()` first"
            )

        for asset in self.assets:
            info = self.parser(asset)
            if INVALID_ASSET not in info:
                validate_against_schema(info, ESM_JSONSCHEMA)
                return self

        raise ParserError(
            f"""Parser returns no valid assets.
            Try parsing a single file with Builder.parser(file)
            Last failed asset: {asset}
            Asset parser return: {info}"""
        )

    def build(self):
        """
        Builds a datastore from a list of netCDF files or zarr stores.
        """

        self.get_assets().validate_parser().parse().clean_dataframe()

        return self

    @property
    def columns_with_iterables(self):
        """
        Return a set of the columns that have iterables
        """
        # Stolen from intake-esm.cat.ESMCatalogModel
        if self.df.empty:
            return set()
        has_iterables = (
            self.df.sample(20, replace=True)
            .map(type)
            .isin([list, tuple, set])
            .any()
            .to_dict()
        )
        return {column for column, check in has_iterables.items() if check}

    @staticmethod
    def parser(file):
        """
        Parse info from a file asset

        Parameters
        ----------
        file: str
            The path to the file
        """
        # This method should be overwritten
        raise NotImplementedError

    @classmethod
    def parse_filename(
        cls,
        filename: str,
        patterns: list[str] | None = None,
        frequencies: dict = FREQUENCIES,
        redaction_fill: str = "X",
    ) -> tuple[str, str | None, str | None]:
        """
        Parse an ACCESS model filename and return a file id and any time information

        Parameters
        ----------
        filename: str
            The filename to parse with the extension removed
        patterns: list of str, optional
            A list of regex patterns to match against the filename. If None, use the class PATTERNS
        frequencies: dict, optional
            A dictionary of regex patterns to match against the filename to determine the frequency
        redaction_fill: str, optional
            The character to replace time information with. Defaults to "X"

        Returns
        -------
        file_id: str
            The file id constructed by redacting time information and replacing non-python characters
            with underscores
        timestamp: str | None
            A string of the redacted time information (e.g. "1990-01") if available, otherwise None
        frequency: str | None
            The frequency of the file if available in the filename, otherwise None
        """
        if patterns is None:
            patterns = cls.PATTERNS

        # Try to determine frequency
        frequency = None
        for pattern, freq in frequencies.items():
            if re.search(pattern, filename):
                frequency = freq
                break

        # Parse file id
        file_id = filename
        timestamp = None
        for pattern in patterns:
            match = re.match(pattern, file_id)
            if match:
                # FIXME switch to using named group for timestamp
                # Loop over all found groups and redact
                timestamp = match.group(1)
                for grp in match.groups():
                    if grp is not None:
                        redaction = re.sub(r"\d", redaction_fill, grp)
                        file_id = re.sub(grp, redaction, file_id)
                break

        # Remove non-python characters from file ids
        file_id = re.sub(r"[-.]", "_", file_id)
        file_id = re.sub(r"_+", "_", file_id).strip("_")

        return file_id, timestamp, frequency

    @classmethod
    def parse_ncfile(cls, file: str, time_dim: str = "time") -> _NCFileInfo:
        """
        Get Intake-ESM datastore entry info from a netcdf file

        Parameters
        ----------
        fname: str
            The path to the netcdf file
        time_dim: str
            The name of the time dimension

        Returns
        -------
        output_nc_info: _NCFileInfo
            A dataclass containing the information parsed from the file

        Raises
        ------
        EmptyFileError: If the file contains no variables
        """

        file_path = Path(file)

        file_id, filename_timestamp, filename_frequency = cls.parse_filename(
            file_path.stem
        )

        with xr.open_dataset(
            file,
            chunks={},
            decode_cf=False,
            decode_times=False,
            decode_coords=False,
        ) as ds:
            dvars = _VarInfo()

            for var in ds.variables:
                attrs = ds[var].attrs
                dvars.append_attrs(var, attrs)  # type: ignore

            start_date, end_date, frequency = cls.TIME_PARSER(
                ds, filename_frequency, time_dim
            )()

        if not dvars.variable_list:
            raise EmptyFileError("This file contains no variables")

        output_ncfile = _NCFileInfo(
            filename=file_path.name,
            path=file,
            file_id=file_id,
            filename_timestamp=filename_timestamp,
            frequency=frequency,
            start_date=start_date,
            end_date=end_date,
            **dvars.to_var_info_dict(),
        )

        return output_ncfile


class AccessOm2Builder(BaseBuilder):
    """Intake-ESM datastore builder for ACCESS-OM2 COSIMA datasets"""

    PATTERNS = [
        rf"^iceh.*\.({PATTERNS_HELPERS['ymd']}|{PATTERNS_HELPERS['ym']}).*$",  # ACCESS-ESM1.5/OM2/CM2 ice
        rf"^iceh.*\.(\d{{3}})-{PATTERNS_HELPERS['not_multi_digit']}.*",  # ACCESS-OM2 ice
        rf"^ocean.*[_,-](?:ymd|ym|y)_({PATTERNS_HELPERS['ymd']}|{PATTERNS_HELPERS['ym']}|{PATTERNS_HELPERS['y']})(?:$|[_,-]{PATTERNS_HELPERS['not_multi_digit']}.*)",  # ACCESS-OM2 ocean
        r"^ocean.*[^\d]_(\d{2})$",  # A few wierd files in ACCESS-OM2 01deg_jra55v13_ryf9091
    ]

    def __init__(self, path, **kwargs):
        """
        Initialise a AccessOm2Builder

        Parameters
        ----------
        path : str or list of str
            Path or list of paths to crawl for assets/files.
        """

        kwargs = dict(
            path=path,
            depth=3,
            exclude_patterns=kwargs.get("exclude_patterns") or ["*restart*", "*o2i.nc"],
            include_patterns=kwargs.get("include_patterns") or ["*.nc"],
            data_format="netcdf",
            groupby_attrs=["file_id", "frequency"],
            aggregations=[
                {
                    "type": "join_existing",
                    "attribute_name": "start_date",
                    "options": {
                        "dim": "time",
                        "combine": "by_coords",
                    },
                },
            ],
        )

        super().__init__(**kwargs)

    @classmethod
    def parser(cls, file) -> dict:
        try:
            matches = re.match(r".*/output\d+/([^/]*)/.*\.nc", file)
            if matches:
                realm = matches.groups()[0]

            if realm == "ice":
                realm = "seaIce"

            nc_info = cls.parse_ncfile(file)
            ncinfo_dict = nc_info.to_dict()

            ncinfo_dict["realm"] = realm

            return ncinfo_dict

        except Exception:
            return {INVALID_ASSET: file, TRACEBACK: traceback.format_exc()}


class AccessOm3Builder(BaseBuilder):
    """Intake-ESM datastore builder for ACCESS-OM3 COSIMA datasets"""

    PATTERNS = [
        rf"[^\.]*\.{PATTERNS_HELPERS['om3_components']}\..*?({PATTERNS_HELPERS['ymds']}|{PATTERNS_HELPERS['ymd']}|{PATTERNS_HELPERS['ym']}|{PATTERNS_HELPERS['y']})(?:$|{PATTERNS_HELPERS['not_multi_digit']})",  # ACCESS-OM3
    ]

    def __init__(self, path, **kwargs):
        """
        Initialise a AccessOm3Builder

        Parameters
        ----------
        path : str or list of str
            Path or list of paths to crawl for assets/files.
        """

        kwargs = dict(
            path=path,
            depth=2,
            exclude_patterns=kwargs.get("exclude_patterns")
            or [
                "*restart*",
                "*MOM_IC.nc",
                "*ocean_geometry.nc",
                "*ocean.stats.nc",
                "*Vertical_coordinate.nc",
            ],
            include_patterns=kwargs.get("include_patterns") or ["*.nc"],
            data_format="netcdf",
            groupby_attrs=["file_id", "frequency"],
            aggregations=[
                {
                    "type": "join_existing",
                    "attribute_name": "start_date",
                    "options": {
                        "dim": "time",
                        "combine": "by_coords",
                    },
                },
            ],
        )

        super().__init__(**kwargs)

    @classmethod
    def parser(cls, file) -> dict:
        try:
            output_nc_info = cls.parse_ncfile(file)
            ncinfo_dict = output_nc_info.to_dict()

            if "mom6" in ncinfo_dict["filename"]:
                realm = "ocean"
            elif "ww3" in ncinfo_dict["filename"]:
                realm = "wave"
            elif "cice" in ncinfo_dict["filename"]:
                realm = "seaIce"
            else:
                raise ParserError(f"Cannot determine realm for file {file}")
            ncinfo_dict["realm"] = realm

            return ncinfo_dict

        except Exception:
            return {INVALID_ASSET: file, TRACEBACK: traceback.format_exc()}


# FIXME refactor to be called Mom6Builder (TBC)
class Mom6Builder(BaseBuilder):
    """Intake-ESM datastore builder for MOM6 COSIMA datasets"""

    # FIXME should be able to make one super-pattern, but couldn't
    # make it work with the ? selector after mom6_added_timestamp
    # NOTE: Order here is important!
    PATTERNS = [
        rf"[^\.]*({PATTERNS_HELPERS['ymd-ns']})\.{PATTERNS_HELPERS['mom6_components']}.*{PATTERNS_HELPERS['mom6_added_timestamp']}.*$",  # Daily snapshot naming
        rf"[^\.]*({PATTERNS_HELPERS['ymd-ns']})\.{PATTERNS_HELPERS['mom6_components']}.*$",  # Basic naming
    ]
    TIME_PARSER = GfdlTimeParser

    def __init__(self, path, **kwargs):
        """
        Initialise a Mom6Builder

        Parameters
        ----------
        path : str or list of str
            Path or list of paths to crawl for assets/files.
        """

        kwargs = dict(
            path=path,
            depth=1,
            exclude_patterns=kwargs.get("exclude_patterns")
            or [
                "*restart*",
                "*MOM_IC.nc",
                "*sea_ice_geometry.nc",
                "*ocean_geometry.nc",
                "*ocean.stats.nc",
                "*Vertical_coordinate.nc",
            ],
            include_patterns=kwargs.get("include_patterns") or ["*.nc"],
            data_format="netcdf",
            groupby_attrs=["file_id", "frequency"],
            aggregations=[
                {
                    "type": "join_existing",
                    "attribute_name": "start_date",
                    "options": {
                        "dim": "time",
                        "combine": "by_coords",
                    },
                },
            ],
        )

        super().__init__(**kwargs)

    @classmethod
    def parser(cls, file):
        try:
            output_nc_info = cls.parse_ncfile(file)
            ncinfo_dict = output_nc_info.to_dict()

            if "ocean" in ncinfo_dict["filename"]:
                realm = "ocean"
            elif "ice" in ncinfo_dict["filename"] or "roms" in ncinfo_dict["filename"]:
                realm = "seaIce"
            else:
                raise ParserError(f"Cannot determine realm for file {file}")
            ncinfo_dict["realm"] = realm

            return ncinfo_dict

        except Exception:
            return {INVALID_ASSET: file, TRACEBACK: traceback.format_exc()}


class AccessEsm15Builder(BaseBuilder):
    """Intake-ESM datastore builder for ACCESS-ESM1.5 datasets"""

    PATTERNS = [
        rf"^iceh.*\.({PATTERNS_HELPERS['ymd']}|{PATTERNS_HELPERS['ym']})$",  # ACCESS-ESM1.5/OM2/CM2 ice
        r"^.*\.p.-(\d{6})_.*",  # ACCESS-ESM1.5 atmosphere
    ]

    def __init__(self, path, ensemble: bool, **kwargs):
        """
        Initialise a AccessEsm15Builder

        Parameters
        ----------
        path: str or list of str
            Path or list of paths to crawl for assets/files.
        ensemble: boolean
            Whether to treat each path as a separate member of an ensemble to join
            along a new member dimension
        """

        kwargs = dict(
            path=path,
            depth=3,
            exclude_patterns=kwargs.get("exclude_patterns") or ["*restart*"],
            include_patterns=kwargs.get("include_patterns") or ["*.nc*"],
            data_format="netcdf",
            groupby_attrs=["file_id", "frequency"],
            aggregations=[
                {
                    "type": "join_existing",
                    "attribute_name": "start_date",
                    "options": {
                        "dim": "time",
                        "combine": "by_coords",
                    },
                },
            ],
        )

        if ensemble:
            kwargs["aggregations"] += [
                {
                    "type": "join_new",
                    "attribute_name": "member",
                },
            ]

        super().__init__(**kwargs)

    @classmethod
    def parser(cls, file):
        try:
            match_groups = re.match(r".*/([^/]*)/history/([^/]*)/.*\.nc", file).groups()
            exp_id = match_groups[0]
            realm = match_groups[1]

            realm_mapping = {"atm": "atmos", "ocn": "ocean", "ice": "seaIce"}

            nc_info = cls.parse_ncfile(file)
            ncinfo_dict = nc_info.to_dict()

            # Remove exp_id from file id so that members can be part of the same dataset
            ncinfo_dict["file_id"] = re.sub(
                exp_id,
                "",
                ncinfo_dict["file_id"],
            ).strip("_")
            ncinfo_dict["realm"] = realm_mapping[realm]
            ncinfo_dict["member"] = exp_id

            return ncinfo_dict

        except Exception:
            return {INVALID_ASSET: file, TRACEBACK: traceback.format_exc()}


# Include this so it is in the documentation
class AccessCm2Builder(AccessEsm15Builder):
    """Intake-ESM datastore builder for ACCESS-CM2 datasets"""

    PATTERNS = [
        rf"^iceh.*\.({PATTERNS_HELPERS['ymd']}|{PATTERNS_HELPERS['ym']})$",  # ACCESS-ESM1.5/OM2/CM2 ice
        rf"^iceh.*\.({PATTERNS_HELPERS['ym']})-{PATTERNS_HELPERS['not_multi_digit']}.*",  # ACCESS-CM2 ice
        r"^.*\.p.(\d{6})_.*",  # ACCESS-CM2 atmosphere
    ]


class ROMSBuilder(BaseBuilder):
    """Intake-ESM datastore builder for ROMS datasets

    See https://github.com/bkgf/ROMSIceShelf for details on the ROMSIceShelf model.
    """

    PATTERNS = [
        rf"^roms_his_({PATTERNS_HELPERS['counter']}).*?$",
    ]

    def __init__(self, path, **kwargs):
        """
        Initialise a AccessOm2Builder

        Parameters
        ----------
        path : str or list of str
            Path or list of paths to crawl for assets/files.
        """

        kwargs = dict(
            path=path,
            depth=1,
            exclude_patterns=kwargs.get("exclude_patterns", ["*avg*", "*rst*"]),
            include_patterns=kwargs.get("include_patterns", ["*.nc"]),
            data_format="netcdf",
            groupby_attrs=["file_id", "frequency"],
            aggregations=[
                {
                    "type": "join_existing",
                    "attribute_name": "start_date",
                    "options": {
                        "dim": "ocean_time",
                        "combine": "by_coords",
                    },
                },
            ],
        )

        super().__init__(**kwargs)

    @classmethod
    def parser(cls, file) -> dict:
        try:
            realm = "seaIce"

            nc_info = cls.parse_ncfile(file, time_dim="ocean_time")
            ncinfo_dict = nc_info.to_dict()

            ncinfo_dict["realm"] = realm

            return ncinfo_dict
        except Exception:
            return {INVALID_ASSET: file, TRACEBACK: traceback.format_exc()}


class WoaBuilder(BaseBuilder):
    """Intake-ESM datastore builder for WOA datasets"""

    PATTERNS = [
        rf"^woa13_ts_({PATTERNS_HELPERS['counter']})_mom{PATTERNS_HELPERS['counter']}.*?$",
<<<<<<< HEAD
        rf"^woa13_decav_ts_({PATTERNS_HELPERS['yymm']})v2.*?$",
=======
        rf"^woa13_decav_ts_({PATTERNS_HELPERS['counter']})_{PATTERNS_HELPERS['counter']}v2.*?$",
>>>>>>> bb35af1e
        r"surface.nc",
        r"ocean_etmp_salt.res.nc",
    ]
    TIME_PARSER = WoaTimeParser

    def __init__(self, path, **kwargs):
        """
        Initialise a AccessOm2Builder

        Parameters
        ----------
        path : str or list of str
            Path or list of paths to crawl for assets/files.
        """

        kwargs = dict(
            path=path,
            depth=2,
            exclude_patterns=kwargs.get("exclude_patterns", ["*avg*", "*rst*"]),
            include_patterns=kwargs.get("include_patterns", ["*.nc"]),
            data_format="netcdf",
            groupby_attrs=["file_id"],
            aggregations=[
                {
                    "type": "join_existing",
                    "attribute_name": "start_date",
                    "options": {
                        "dim": "ocean_time",
                        "combine": "by_coords",
                    },
                },
            ],
        )

        super().__init__(**kwargs)

    @classmethod
    def parser(cls, file) -> dict:
        try:
            realm = "ocean"

            nc_info = cls.parse_ncfile(file, time_dim="time")
            ncinfo_dict = nc_info.to_dict()

            ncinfo_dict["realm"] = realm

            return ncinfo_dict
        except Exception:
            return {INVALID_ASSET: file, TRACEBACK: traceback.format_exc()}

    @classmethod
    def parse_filename(
        cls,
        filename: str,
        patterns: list[str] | None = None,
        frequencies: dict = FREQUENCIES,
        redaction_fill: str = "X",
    ) -> tuple[str, str | None, str | None]:
        """
        Parse an ACCESS model filename and return a file id and any time information

        Parameters
        ----------
        filename: str
            The filename to parse with the extension removed
        patterns: list of str, optional
            A list of regex patterns to match against the filename. If None, use the class PATTERNS
        frequencies: dict, optional
            A dictionary of regex patterns to match against the filename to determine the frequency
        redaction_fill: str, optional
            The character to replace time information with. Defaults to "X"

        Returns
        -------
        file_id: str
            The file id constructed by redacting time information and replacing non-python characters
            with underscores
        timestamp: str | None
            A string of the redacted time information (e.g. "1990-01") if available, otherwise None
        frequency: str | None
            The frequency of the file if available in the filename, otherwise None
        """
        if patterns is None:
            patterns = cls.PATTERNS

        # Try to determine frequency
        frequency = None
        for pattern, freq in frequencies.items():
            if re.search(pattern, filename):
                frequency = freq
                break

        # Parse file id
        file_id = filename
        timestamp = None
        for pattern in patterns:
            match = re.match(pattern, file_id)
            if match:
                # FIXME switch to using named group for timestamp
                # Loop over *the first* found group and redact
                timestamp = match.group(1)
<<<<<<< HEAD
                for grp in match.groups()[:1]:
                    if grp is not None:
                        redaction = re.sub(r"\d", redaction_fill, grp)
                        file_id = re.sub(grp, redaction, file_id)
=======
                for grp in match.groups():
                    if grp is not None:
                        redaction = re.sub(r"\d", redaction_fill, grp)
                        file_id = re.sub(grp, redaction, file_id, count=1)
>>>>>>> bb35af1e
                break

        # Remove non-python characters from file ids
        file_id = re.sub(r"[-.]", "_", file_id)
        file_id = re.sub(r"_+", "_", file_id).strip("_")

        return file_id, timestamp, frequency<|MERGE_RESOLUTION|>--- conflicted
+++ resolved
@@ -711,13 +711,9 @@
 
     PATTERNS = [
         rf"^woa13_ts_({PATTERNS_HELPERS['counter']})_mom{PATTERNS_HELPERS['counter']}.*?$",
-<<<<<<< HEAD
-        rf"^woa13_decav_ts_({PATTERNS_HELPERS['yymm']})v2.*?$",
-=======
         rf"^woa13_decav_ts_({PATTERNS_HELPERS['counter']})_{PATTERNS_HELPERS['counter']}v2.*?$",
->>>>>>> bb35af1e
         r"surface.nc",
-        r"ocean_etmp_salt.res.nc",
+        r"ocean_temp_salt.res.nc",
     ]
     TIME_PARSER = WoaTimeParser
 
@@ -817,17 +813,10 @@
                 # FIXME switch to using named group for timestamp
                 # Loop over *the first* found group and redact
                 timestamp = match.group(1)
-<<<<<<< HEAD
-                for grp in match.groups()[:1]:
-                    if grp is not None:
-                        redaction = re.sub(r"\d", redaction_fill, grp)
-                        file_id = re.sub(grp, redaction, file_id)
-=======
                 for grp in match.groups():
                     if grp is not None:
                         redaction = re.sub(r"\d", redaction_fill, grp)
                         file_id = re.sub(grp, redaction, file_id, count=1)
->>>>>>> bb35af1e
                 break
 
         # Remove non-python characters from file ids
