--- conflicted
+++ resolved
@@ -193,19 +193,9 @@
 
         return df[self.columns]  # Preserve ordering
 
-<<<<<<< HEAD
-
-class Cmip6Translator(DefaultTranslator):
-    """
-    CMIP6 Translator for translating metadata from the NCI CMIP6 intake datastores.
-    """
-
-    def __init__(self, source: DataSource, columns: list[str]):
-=======
     def set_dispatch(
         self, core_colname: str, func: Callable, input_name: Optional[str] = None
     ):
->>>>>>> 017cd2d0
         """
         Set a dispatch function for a column. Typically only required when either:
             1. `core_colname != input_name`
@@ -435,15 +425,6 @@
         return self.source.df.apply(lambda x: ("none",), 1)
 
 
-<<<<<<< HEAD
-def _cmip_realm_translator(series) -> pd.Series:
-    """
-    Return realm from CMIP realm metadata, fixing some issues. This function takes
-    a series of strings and returns a series of tuples as there are sometimes multiple
-    realms per cmip asset
-    """
-
-=======
 @dataclass
 class _DispatchKeys:
     """
@@ -463,7 +444,6 @@
     realms per cmip asset
     """
 
->>>>>>> 017cd2d0
     def _translate(string: str) -> tuple[str, ...]:
         translations = {
             "na": "none",
@@ -476,27 +456,7 @@
         realms = set()
         for realm in raw_realms:
             realm = translations.get(realm, realm)
-<<<<<<< HEAD
-            if realm not in realms:
-                realms.append(realm)
-        return tuple(realms)
-
-    return series.apply(lambda string: _translate(string))
-
-
-def _to_tuple(series: pd.Series) -> pd.Series:
-    """
-    Make each entry in the provided series a tuple
-
-    Parameters
-    ----------
-    series: :py:class:`~pandas.Series`
-        A pandas Series or another object with an `apply` method
-    """
-    return series.apply(lambda x: (x,))
-=======
             realms |= {realm}
         return tuple(realms)
 
-    return series.apply(lambda string: _translate(string))
->>>>>>> 017cd2d0
+    return series.apply(lambda string: _translate(string))