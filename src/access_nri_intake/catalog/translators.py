# Copyright 2023 ACCESS-NRI and contributors. See the top-level COPYRIGHT file for details.
# SPDX-License-Identifier: Apache-2.0

"""
Tools for translating metadata in an intake source into a metadata table to use in an intake-dataframe-catalog
like the ACCESS-NRI catalog
"""

from dataclasses import dataclass
from functools import partial
from typing import Callable, Optional

import pandas as pd
import tlz
from intake import DataSource

from . import COLUMNS_WITH_ITERABLES

FREQUENCY_TRANSLATIONS = {
    "monthly-averaged-by-hour": "1hr",
    "monthly-averaged-by-day": "1hr",
    "3hrPt": "3hr",
    "6hrPt": "6hr",
    "daily": "1day",
    "day": "1day",
    "mon": "1mon",
    "monthly-averaged": "1mon",
    "monC": "1mon",
    "monClim": "1mon",
    "monPt": "1mon",
    "sem": "3mon",
    "subhrPt": "subhr",
    "yr": "1yr",
    "yrPt": "1yr",
}


def _to_tuple(series: pd.Series) -> pd.Series:
    """
    Make each entry in the provided series a tuple

    Parameters
    ----------
    series: :py:class:`~pandas.Series`
        A pandas Series or another object with an `apply` method
    """
    return series.apply(lambda x: (x,))


def tuplify_series(func: Callable) -> Callable:
    """
    Decorator that wraps a function that returns a pandas Series and converts
    each entry in the series to a tuple
    """

    def wrapper(*args, **kwargs):
        # Check if the first argument is 'self'
        if len(args) > 0 and hasattr(args[0], "__class__"):
            self = args[0]
            series = func(self, *args[1:], **kwargs)
        else:
            series = func(*args, **kwargs)
        return _to_tuple(series)

    return wrapper


class TranslatorError(Exception):
    "Generic Exception for the Translator classes"

    pass


class DefaultTranslator:
    """
    Default Translator for translating metadata in an intake datastore into a :py:class:`~pandas.DataFrame`
    of metadata for use in an intake-dataframe-catalog.
    """

    def __init__(self, source: DataSource, columns: list[str]):
        """
        Initialise a DefaultTranslator. This Translator works as follows:

        - If the input source is an intake-esm datastore, the translator will first look for the column in the
          esmcat.df attribute, casting iterable columns to tuples. If the source is not an intake-esm datastore,
          this step is skipped.
        - If that fails, the translator will then look for the column name as an attribute on the source itself
        - If that fails, the translator will then look for the column name in the metadata attribute of the source

        Parameters
        ----------
        source: :py:class:`~intake.DataSource`
            The source to translate from
        columns: list of str
            The columns to translate to (these are the core columns in the intake-dataframe-catalog)
        """

        self.source = source
        self.columns = columns
        self._dispatch: dict[str, Callable[[], pd.Series]] = {
            column: partial(self._default_translator, column=column)
            for column in columns
        }
        self._dispatch_keys = _DispatchKeys()

    def _default_translator(self, column: str) -> pd.Series:
        """
        Try to translate a column from a source using the default translator. This translator works as follows:
        - If the input source is an intake-esm datastore, the translator will first look for the column in the
             esmcat.df attribute, casting iterable columns to tuples. If the source is not an intake-esm datastore,
             this step is skipped.
        - If that fails, the translator will then look for the column name as an attribute on the source itself
        - If that fails, the translator will then look for the column name in the metadata attribute of the source

        Parameters
        ----------
        column: str
            The column to translate, e.g. "frequency"
        """
        if hasattr(self.source, "esmcat"):
            try:
                series = self.source.df[column]

                # Cast to tuples
                if column in self.source.esmcat.columns_with_iterables:
                    return series.apply(tuple)
                elif column in COLUMNS_WITH_ITERABLES:
                    return _to_tuple(series)
                else:
                    return series
            except KeyError:
                len_df = len(self.source.df)
        else:
            len_df = 1

        if hasattr(self.source, column):
            val = getattr(self.source, column)
        elif column in self.source.metadata:
            val = self.source.metadata[column]
            # Some metadata fields can be a value _or_ array
            if isinstance(val, (list, tuple, set)):
                val = tuple(val)
            elif column in COLUMNS_WITH_ITERABLES:
                val = (val,)
        else:
            raise TranslatorError(
                f"Could not translate '{column}' from {self.source.name} using {self.__class__.__name__}"
            )

        return pd.Series([val] * len_df)

    def translate(self, groupby: Optional[list[str]] = None) -> pd.DataFrame:
        """
        Return the translated :py:class:`~pandas.DataFrame` of metadata and merge into set of
        set of rows with unique values of the columns specified.

        Parameters
        ----------
        groupby: list of str, optional
            Core metadata columns to group by before merging metadata across remaining core columns.
        """

        def _unique_values(series):
            """
            Return unique values in a series
            """

            values = series.dropna()
            iterable_entries = series.name in COLUMNS_WITH_ITERABLES

            if iterable_entries:
                type_ = type(values.iloc[0])
                values = tlz.concat(values)
                return type_(set(values))
            else:
                series_array = series.to_numpy()
                if all(series_array[0] == series_array):
                    return series_array[0]
                else:
                    raise TranslatorError(
                        f"Column '{series.name}' contains multiple values within a merged group. In order to be able "
                        f"to merge, the entries in column '{series.name}' must be of iterable type list, tuple or set."
                    )

        df = pd.concat(
            {col: func() for col, func in self._dispatch.items()}, axis="columns"
        )

        if groupby:
            ungrouped_columns = list(set(self.columns) - set(groupby))
            df = (
                df.groupby(groupby)
                .agg({col: _unique_values for col in ungrouped_columns})
                .reset_index()
            )

        return df[self.columns]  # Preserve ordering

    def set_dispatch(
        self, core_colname: str, func: Callable, input_name: Optional[str] = None
    ):
        """
        Set a dispatch function for a column. Typically only required when either:
            1. `core_colname != input_name`
            2. A custom translation function (`func`) is required.

        Parameters
        ----------
        core_colname: str
            The core column name to translate to
        input_name: str, optional
            The name of the column in the source. If not provided, this defaults
            to none, and no translation will occur
        func: callable
            The function to translate the column
        """
        if core_colname not in ["model", "realm", "frequency", "variable"]:
            raise TranslatorError(
                f"'core_colname' must be one of 'model', 'realm', 'frequency', 'variable', not {core_colname}"
            )
        self._dispatch[core_colname] = func
        setattr(self._dispatch_keys, core_colname, input_name)

    def _realm_translator(self) -> pd.Series:
        """
        Return realm, fixing a few issues
        """
        return _cmip_realm_translator(self.source.df[self._dispatch_keys.realm])

    @tuplify_series
    def _model_translator(self) -> pd.Series:
        """
        Return model from dispatch_keys.model
        """
        return self.source.df[self._dispatch_keys.model]

    @tuplify_series
    def _frequency_translator(self) -> pd.Series:
        """
        Return frequency, fixing a few issues
        """
        return self.source.df[self._dispatch_keys.frequency].apply(
            lambda x: FREQUENCY_TRANSLATIONS.get(x, x)
        )

    @tuplify_series
    def _variable_translator(self) -> pd.Series:
        """
        Return variable as a tuple
        """
        return self.source.df[self._dispatch_keys.variable]


class Cmip6Translator(DefaultTranslator):
    """
    CMIP6 Translator for translating metadata from the NCI CMIP6 intake datastores.
    """

    def __init__(self, source: DataSource, columns: list[str]):
        """
        Initialise a Cmip6Translator

        Parameters
        ----------
        source: :py:class:`~intake.DataSource`
            The NCI CMIP6 intake-esm datastore
        columns: list of str
            The columns to translate to (these are the core columns in the intake-dataframe-catalog)
        """

        super().__init__(source, columns)
        self.set_dispatch(
            input_name="source_id", core_colname="model", func=super()._model_translator
        )
        self.set_dispatch(
            input_name="realm", core_colname="realm", func=super()._realm_translator
        )
        self.set_dispatch(
            input_name="frequency",
            core_colname="frequency",
            func=super()._frequency_translator,
        )
        self.set_dispatch(
            input_name="variable_id",
            core_colname="variable",
            func=super()._variable_translator,
        )


class Cmip5Translator(DefaultTranslator):
    """
    CMIP5 Translator for translating metadata from the NCI CMIP5 intake datastores.
    """

    def __init__(self, source: DataSource, columns: list[str]):
        """
        Initialise a Cmip5Translator

        Parameters
        ----------
        source: :py:class:`~intake.DataSource`
            The NCI CMIP5 intake-esm datastore
        columns: list of str
            The columns to translate to (these are the core columns in the intake-dataframe-catalog)
        """

        super().__init__(source, columns)
        self.set_dispatch(
            input_name="model", core_colname="model", func=super()._model_translator
        )
        self.set_dispatch(
            input_name="realm", core_colname="realm", func=super()._realm_translator
        )
        self.set_dispatch(
            input_name="frequency",
            core_colname="frequency",
            func=super()._frequency_translator,
        )
        self.set_dispatch(
            input_name="variable",
            core_colname="variable",
            func=super()._variable_translator,
        )


class BarpaTranslator(DefaultTranslator):
    """
    Barpa Translator for translating metadata from the NCI BARPA intake datastores.
    """

    def __init__(self, source, columns):
        """
        Initialise a BarpaTranslator

        Parameters
        ----------
        source: :py:class:`~intake.DataSource`
            The NCI BARPA intake-esm datastore
        columns: list of str
            The columns to translate to (these are the core columns in the intake-dataframe-catalog)
        """

        super().__init__(source, columns)
        self.set_dispatch(
            input_name="source_id", core_colname="model", func=super()._model_translator
        )
        self.set_dispatch(
            input_name="realm", core_colname="realm", func=self._realm_translator
        )
        self.set_dispatch(
            input_name="freq",
            core_colname="frequency",
            func=super()._frequency_translator,
        )
        self.set_dispatch(
            input_name="variable_id",
            core_colname="variable",
            func=super()._variable_translator,
        )

    def _realm_translator(self):
        """
        Return realm, fixing a few issues
        """
        return self.source.df.apply(lambda x: ("none",), 1)


class CordexTranslator(DefaultTranslator):
    """
    Cordex Translator for translating metadata from the NCI CORDEX intake datastores.
    """

    def __init__(self, source, columns):
        """
        Initialise a CordexTranslator

        Parameters
        ----------
        source: :py:class:`~intake.DataSource`
            The NCI CORDEX intake-esm datastore
        columns: list of str
            The columns to translate to (these are the core columns in the intake-dataframe-catalog)
        """

        super().__init__(source, columns)
        self.set_dispatch(
            input_name="source_id", core_colname="model", func=super()._model_translator
        )
        self.set_dispatch(
            input_name="variable_id",
            core_colname="variable",
            func=super()._variable_translator,
        )
        self.set_dispatch(
            input_name="realm", core_colname="realm", func=self._realm_translator
        )

    def _realm_translator(self):
        """
        Return realm, fixing a few issues
        """
        return self.source.df.apply(lambda x: ("none",), 1)


class Era5Translator(DefaultTranslator):
    """
    Era5 Translator for translating metadata from the NCI ERA5 intake datastores.
    """

    def __init__(self, source, columns):
        """
        Initialise a Era5Translator

        Parameters
        ----------
        source: :py:class:`~intake.DataSource`
            The NCI ERA5 intake-esm datastore
        columns: list of str
            The columns to translate to (these are the core columns in the intake-dataframe-catalog)
        """

        super().__init__(source, columns)
        self.set_dispatch(
            input_name="variable",
            core_colname="variable",
            func=super()._variable_translator,
        )
        self.set_dispatch(
            input_name="stream", core_colname="realm", func=self._realm_translator
        )
        self.set_dispatch(
            input_name="path", core_colname="frequency", func=self._frequency_translator
        )
        self.set_dispatch(
            input_name="path", core_colname="model", func=self._model_translator
        )

    @tuplify_series
    def _model_translator(self):
        """
        Get the model from the path. This is a slightly hacky approach, using the
        following logic:
        - Dir structure follows the form : `'/g/data/rt52/$MODEL/...`
        where model is one of 'era5', 'era5t', 'era5-preliminary', 'era5-1',
        'era5-derived'.
        """
        return self.source.df["path"].str.split("/").str[4]

    def _realm_translator(self):
        """
        Return realm. Not clear how we can extract this from the ERA5 data, so
        we'll just return 'none' for now.
        """
        return self.source.df.apply(lambda x: ("none",), 1)

    @tuplify_series
    def _frequency_translator(self):
        """
        Get the frequency from the path
        """
        config_str = self.source.df["path"].str.split("/").str[6].copy()
        """
        ERA5 contains some datasets where the frequency isn't readily identifiable:
        - 'reanalysis' is at 1hour frequency
        - 'v3-1' is at 1day frequency
        - 'v4-0' is at 1day frequency
        - 'v1-1' is at 1hour frequency

        These are going to get preprocessed here so that we don't make the
        FREQUENCIES dictionary large and confusing.
        """
        ERA5_FREQUENCY_TRANSLATIONS = {
            "reanalysis": "1hr",
            "v3-1": "1day",
            "v4-0": "1day",
            "v1-1": "1hr",
        }

        preproc_config_str = config_str.apply(
            lambda x: ERA5_FREQUENCY_TRANSLATIONS.get(x, x)
        )

        return preproc_config_str.apply(lambda x: FREQUENCY_TRANSLATIONS.get(x, x))


<<<<<<< HEAD
class NarclimTranslator(DefaultTranslator):
    def __init__(self, source, columns):
        """
        Initialise a BarpaTranslator
=======
class CcamTranslator(DefaultTranslator):
    """
    Ccam Translator for translating metadata from the NCI CCAM intake datastores.
    """

    def __init__(self, source, columns):
        """
        Initialise a CcamTranslator
>>>>>>> 68382fe7

        Parameters
        ----------
        source: :py:class:`~intake.DataSource`
<<<<<<< HEAD
            The NCI BARPA intake-esm datastore
=======
            The NCI CCAM intake-esm datastore
>>>>>>> 68382fe7
        columns: list of str
            The columns to translate to (these are the core columns in the intake-dataframe-catalog)
        """

        super().__init__(source, columns)
        self.set_dispatch(
<<<<<<< HEAD
            input_name="source_id",
=======
            input_name="project_id",
>>>>>>> 68382fe7
            core_colname="model",
            func=super()._model_translator,
        )
        self.set_dispatch(
<<<<<<< HEAD
=======
            input_name="variable_id",
            core_colname="variable",
            func=super()._variable_translator,
        )
        self.set_dispatch(
>>>>>>> 68382fe7
            input_name="realm",
            core_colname="realm",
            func=self._realm_translator,
        )
        self.set_dispatch(
            input_name="frequency",
            core_colname="frequency",
            func=super()._frequency_translator,
        )
<<<<<<< HEAD
        self.set_dispatch(
            input_name="variable_id",
            core_colname="variable",
            func=super()._variable_translator,
        )

    def _realm_translator(self):
        """
        Return realm, fixing a few issues
        """
        return self.source.df.apply(lambda x: ("atmos",), 1)
=======

    def _realm_translator(self):
        """
        Realm is not available in the CCAM metadata, so we'll just return
        ('none',) for now.
        """
        return self.source.df.apply(lambda x: ("none",), 1)
>>>>>>> 68382fe7


@dataclass
class _DispatchKeys:
    """
    Data class to store the keys for the dispatch dictionary in the Translator classes
    """

    model: Optional[str] = None
    realm: Optional[str] = None
    frequency: Optional[str] = None
    variable: Optional[str] = None


def _cmip_realm_translator(series) -> pd.Series:
    """
    Return realm from CMIP realm metadata, fixing some issues. This function takes
    a series of strings and returns a series of tuples as there are sometimes multiple
    realms per cmip asset
    """

    def _translate(string: str) -> tuple[str, ...]:
        translations = {
            "na": "none",
            "landonly": "land",
            "ocnBgChem": "ocnBgchem",
            "seaice": "seaIce",
        }

        raw_realms = string.split(" ")
        realms = set()
        for realm in raw_realms:
            realm = translations.get(realm, realm)
            realms |= {realm}
        return tuple(realms)

    return series.apply(lambda string: _translate(string))<|MERGE_RESOLUTION|>--- conflicted
+++ resolved
@@ -483,53 +483,35 @@
         return preproc_config_str.apply(lambda x: FREQUENCY_TRANSLATIONS.get(x, x))
 
 
-<<<<<<< HEAD
-class NarclimTranslator(DefaultTranslator):
+class CcamTranslator(DefaultTranslator):
+    """
+    Ccam Translator for translating metadata from the NCI CCAM intake datastores.
+    """
+
     def __init__(self, source, columns):
         """
-        Initialise a BarpaTranslator
-=======
-class CcamTranslator(DefaultTranslator):
-    """
-    Ccam Translator for translating metadata from the NCI CCAM intake datastores.
-    """
-
-    def __init__(self, source, columns):
-        """
         Initialise a CcamTranslator
->>>>>>> 68382fe7
-
-        Parameters
-        ----------
-        source: :py:class:`~intake.DataSource`
-<<<<<<< HEAD
-            The NCI BARPA intake-esm datastore
-=======
+
+        Parameters
+        ----------
+        source: :py:class:`~intake.DataSource`
             The NCI CCAM intake-esm datastore
->>>>>>> 68382fe7
         columns: list of str
             The columns to translate to (these are the core columns in the intake-dataframe-catalog)
         """
 
         super().__init__(source, columns)
         self.set_dispatch(
-<<<<<<< HEAD
-            input_name="source_id",
-=======
             input_name="project_id",
->>>>>>> 68382fe7
             core_colname="model",
             func=super()._model_translator,
         )
         self.set_dispatch(
-<<<<<<< HEAD
-=======
             input_name="variable_id",
             core_colname="variable",
             func=super()._variable_translator,
         )
         self.set_dispatch(
->>>>>>> 68382fe7
             input_name="realm",
             core_colname="realm",
             func=self._realm_translator,
@@ -539,7 +521,44 @@
             core_colname="frequency",
             func=super()._frequency_translator,
         )
-<<<<<<< HEAD
+
+    def _realm_translator(self):
+        """
+        Realm is not available in the CCAM metadata, so we'll just return
+        ('none',) for now.
+        """
+        return self.source.df.apply(lambda x: ("none",), 1)
+
+
+class NarclimTranslator(DefaultTranslator):
+    def __init__(self, source, columns):
+        """
+        Initialise a BarpaTranslator
+
+        Parameters
+        ----------
+        source: :py:class:`~intake.DataSource`
+            The NCI BARPA intake-esm datastore
+        columns: list of str
+            The columns to translate to (these are the core columns in the intake-dataframe-catalog)
+        """
+
+        super().__init__(source, columns)
+        self.set_dispatch(
+            input_name="source_id",
+            core_colname="model",
+            func=super()._model_translator,
+        )
+        self.set_dispatch(
+            input_name="realm",
+            core_colname="realm",
+            func=self._realm_translator,
+        )
+        self.set_dispatch(
+            input_name="frequency",
+            core_colname="frequency",
+            func=super()._frequency_translator,
+        )
         self.set_dispatch(
             input_name="variable_id",
             core_colname="variable",
@@ -551,15 +570,6 @@
         Return realm, fixing a few issues
         """
         return self.source.df.apply(lambda x: ("atmos",), 1)
-=======
-
-    def _realm_translator(self):
-        """
-        Realm is not available in the CCAM metadata, so we'll just return
-        ('none',) for now.
-        """
-        return self.source.df.apply(lambda x: ("none",), 1)
->>>>>>> 68382fe7
 
 
 @dataclass
