--- conflicted
+++ resolved
@@ -425,7 +425,18 @@
         return self.source.df.apply(lambda x: ("none",), 1)
 
 
-<<<<<<< HEAD
+@dataclass
+class _DispatchKeys:
+    """
+    Data class to store the keys for the dispatch dictionary in the Translator classes
+    """
+
+    model: Optional[str] = None
+    realm: Optional[str] = None
+    frequency: Optional[str] = None
+    variable: Optional[str] = None
+
+
 class Mom6Translator(DefaultTranslator):
     """
     MOM6 Translator for translating metadata from the NCI MOM6 intake datastores.
@@ -454,21 +465,6 @@
                 "MOM6",
             ]
         )
-
-
-def _cmip_realm_translator(series):
-=======
-@dataclass
-class _DispatchKeys:
->>>>>>> 017cd2d0
-    """
-    Data class to store the keys for the dispatch dictionary in the Translator classes
-    """
-
-    model: Optional[str] = None
-    realm: Optional[str] = None
-    frequency: Optional[str] = None
-    variable: Optional[str] = None
 
 
 def _cmip_realm_translator(series) -> pd.Series:
