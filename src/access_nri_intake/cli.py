# Copyright 2023 ACCESS-NRI and contributors. See the top-level COPYRIGHT file for details.
# SPDX-License-Identifier: Apache-2.0

"""Command line interfaces for access-nri-intake"""

import argparse
import datetime
import logging
import re
import traceback
import warnings
from collections.abc import Sequence
from pathlib import Path

import jsonschema
import yaml
from intake import open_esm_datastore

from .catalog import EXP_JSONSCHEMA, translators
from .catalog.manager import CatalogManager
from .data import CATALOG_NAME_FORMAT
from .experiment import use_datastore
from .experiment.main import scaffold_catalog_entry as _scaffold_catalog_entry
from .experiment.utils import parse_kwargs, validate_args
from .source import builders
from .utils import _can_be_array, get_catalog_fp, load_metadata_yaml

STORAGE_FLAG_PATTERN = "gdata/[a-z]{1,2}[0-9]{1,2}"


class MetadataCheckError(Exception):
    pass


def _parse_build_inputs(
    config_yamls: list[str | Path], build_path: str | Path, data_base_path: str | Path
) -> list[tuple[str, dict]]:
    """
    Parse build inputs into a list of tuples of CatalogManager methods and args to
    pass to the methods
    """

    args = []
    for config_yaml in config_yamls:
        with open(config_yaml) as f:
            config = yaml.safe_load(f)

        builder = config.get("builder")
        translator = config.get("translator")
        sources = config.get("sources")

        config_args = {}
        if builder:
            method = "build_esm"
            config_args["builder"] = getattr(builders, builder)
            config_args["directory"] = str(build_path)
            config_args["overwrite"] = True
        else:
            method = "load"

        for kwargs in sources:
            source_args = config_args

            source_args["path"] = [
                str(Path(data_base_path) / _) for _ in kwargs.pop("path")
            ]

            try:
                metadata_yaml = kwargs.pop("metadata_yaml")
            except KeyError:
                raise KeyError(
<<<<<<< HEAD
                    f"Could not find metadata_yaml kawrg for {config_yaml} - keys are {kwargs}"
=======
                    f"Could not find metadata_yaml kwarg for {config_yaml} - keys are {kwargs}"
>>>>>>> b3f27330
                )

            try:
                metadata = load_metadata_yaml(
                    Path(data_base_path) / metadata_yaml, EXP_JSONSCHEMA
                )
            except jsonschema.exceptions.ValidationError:
                warnings.warn(
<<<<<<< HEAD
                    f"Failed to validate metadata.yaml @ {Path(metadata_yaml).parent}. See traceback for details."
                )
                warnings.warn(traceback.format_exc())
                # raise MetadataCheckError(
                #     f"Failed to validate metadata.yaml @ {Path(metadata_yaml).parent}. See traceback for details."
                # )
                continue  # Skip the experiment w/ bad metadata
=======
                    rf"Failed to validate metadata.yaml @ {Path(metadata_yaml).parent}. See traceback for details:n\{traceback.format_exc()}"
                )
                continue  # Skip the experiment w/ bad metadata

>>>>>>> b3f27330
            source_args["name"] = metadata["name"]
            source_args["description"] = metadata["description"]
            source_args["metadata"] = metadata

            if translator:
                source_args["translator"] = getattr(translators, translator)

            args.append((method, source_args | kwargs))

    return args


def _check_build_args(args_list: list[dict]) -> None:
    """
    Run some checks on the parsed build argmuents to be passed to the CatalogManager

    Raises:
        MetadataCheckError: If there are experiments with the same name or experiment_uuid
    """

    names = []
    uuids = []
    for args in args_list:
        names.append(args["name"])
        uuids.append(args["metadata"]["experiment_uuid"])

    if len(names) != len(set(names)):
        seen = set()
        dupes = [name for name in names if name in seen or seen.add(name)]  # type: ignore
        raise MetadataCheckError(f"There are experiments with the same name: {dupes}")
    if len(uuids) != len(set(uuids)):
        seen = set()
        dupes = [uuid for uuid in uuids if uuid in seen or seen.add(uuid)]  # type: ignore
        dupes = [name for name, uuid in zip(names, uuids) if uuid in dupes]
        raise MetadataCheckError(
            f"There are experiments with the same experiment_uuid: {dupes}"
        )


def _add_source_to_catalog(
    cm: CatalogManager,
    method: str,
    src_args: dict,
    metacatalog_path: str | Path,
    logger: logging.Logger | None,
):
    """
    Add an experiment to the catalog.
    """
    if logger is not None:
        logger.info(f"Adding '{src_args['name']}' to metacatalog '{metacatalog_path}'")
    try:
        getattr(cm, method)(**src_args)
    except Exception as e:  # actually valid for once - it may raise naked Exceptions
        warnings.warn(
            f"Unable to add {src_args['name']} to catalog - continuing", source=e
        )


def _parse_build_directory(
    build_base_path: str | Path, version: str, catalog_file: str
) -> tuple[Path, Path, Path]:
    """
    Build the location for the new catalog

    Parameters
    ----------
    base_build_path : str | Path
        Base path for catalog directories.
    version : str
        New catalog version
    catalog_file : str
        Catalog file name
    """
    build_base_path = Path(build_base_path).absolute()
    build_path = Path(build_base_path) / version / "source"
    metacatalog_path = Path(build_base_path) / version / catalog_file

    return build_base_path, build_path, metacatalog_path


def _get_project_code(path: str | Path):
    match = re.match(r"/g/data/([^/]*)/.*", str(path))
    return match.groups()[0] if match else None


# Get the project storage flags
def _get_project(paths: list[str], method: str | None = None):
    project = set()
    if method == "load":
        # This is a hack but I don't know how else to get the storage from pre-built datastores
        esm_ds = open_esm_datastore(paths[0])
        project |= set(esm_ds.df["path"].map(_get_project_code))
    else:  # I know this isn't formally necessary, but I find it easier to read
        project |= {_get_project_code(path) for path in paths}

    return project


def _write_catalog_yaml(
    cm: CatalogManager,
    build_base_path: str | Path,
    storage_flags: str,
    catalog_file: str,
    version: str,
) -> dict:
    """
    Write the catalog details out to YAML.
    """
    cat = cm.dfcat
    cat.name = "access_nri"
    cat.description = "ACCESS-NRI intake catalog"
    yaml_dict = yaml.safe_load(cat.yaml())

    yaml_dict["sources"]["access_nri"]["args"]["path"] = str(
        Path(build_base_path) / "{{version}}" / catalog_file
    )
    yaml_dict["sources"]["access_nri"]["args"]["mode"] = "r"
    yaml_dict["sources"]["access_nri"]["metadata"] = {
        "version": "{{version}}",
        "storage": storage_flags,
    }
    yaml_dict["sources"]["access_nri"]["parameters"] = {
        "version": {"description": "Catalog version", "type": "str", "default": version}
    }

    # Save the catalog
    cm.save()
    return yaml_dict


def _compute_previous_versions(
    yaml_dict: dict,
    catalog_base_path: Path,
    build_base_path: Path,
    version: str,
) -> dict:
    """Calculate previous version information for a new catalog build.

    Parameters
    ----------
    yaml_dict : dict
        The existing YAML dictionary describing the new catalog
    catalog_base_path : Path
        The catalog base path.
    build_base_path : Path
        The catalog build base path.
    version : str
        The current version of the catalog (this has yet to enter `yaml_dict`).

    Returns
    -------
    dict
        An updated YAML dict describing the new catalog, including current/min/max version.

    Notes
    -----
    The logic for determining the min/max catalog version is as follows:
    - If there are no existing catalogs, then min=max=current.
    - If there are existing catalogs, the following happens:
      - If the `args` or `driver` parts of the catalog YAML are changing in the
        new version, the versions are incompatible. The existing catalog.yaml
        will be moved aside to a new filename, labelled with its min and max
        version numbers. (An exception to this rule is legacy catalogs without
        a min or max version will have their storage flags retained.)
      - If existing catalogs are otherwise compatible with the new catalog, their
        min and max versions will be incorporated in with the new catalog and the
        existing catalog.yaml will be overwritten.
    """
    cat_loc = get_catalog_fp(basepath=catalog_base_path)
    existing_cat = Path(cat_loc).exists()

    # See if there's an existing catalog
    if existing_cat:
        with Path(cat_loc).open(mode="r") as fobj:
            yaml_old = yaml.safe_load(fobj)

        # Check to see what has changed. We care if the following keys
        # have changed (ignoring the sources.access_nri at the head
        # of each dict path):
        # - args (all parts - mode should never change)
        # - driver

        args_new, args_old = (
            yaml_dict["sources"]["access_nri"]["args"],
            yaml_old["sources"]["access_nri"]["args"],
        )
        driver_new, driver_old = (
            yaml_dict["sources"]["access_nri"]["driver"],
            yaml_old["sources"]["access_nri"]["driver"],
        )
        vmin_old, vmax_old = (
            yaml_old["sources"]["access_nri"]["parameters"]["version"].get("min"),
            yaml_old["sources"]["access_nri"]["parameters"]["version"].get("max"),
        )
        storage_new, storage_old = (
            yaml_dict["sources"]["access_nri"]["metadata"]["storage"],
            yaml_old["sources"]["access_nri"]["metadata"]["storage"],
        )

        if (
            (args_new != args_old or driver_new != driver_old)
            and vmin_old is not None
            and vmax_old is not None
        ):
            # Move the old catalog out of the way
            # New catalog.yaml will have restricted version bounds
            if vmin_old == vmax_old:
                vers_str = vmin_old
            else:
                vers_str = f"{vmin_old}-{vmax_old}"
            Path(cat_loc).rename(Path(cat_loc).parent / f"catalog-{vers_str}.yaml")
            yaml_dict = _set_catalog_yaml_version_bounds(yaml_dict, version, version)
        elif storage_new != storage_old:
            yaml_dict["sources"]["access_nri"]["metadata"]["storage"] = (
                _combine_storage_flags(storage_new, storage_old)
            )

        # Set the minimum and maximum catalog versions, if they're not set already
        # in the 'new catalog' if statement above
        if (
            yaml_dict["sources"]["access_nri"]["parameters"]["version"].get("min")
            is None
        ):
            yaml_dict = _set_catalog_yaml_version_bounds(
                yaml_dict,
                min(version, vmin_old if vmin_old is not None else version),
                max(version, vmax_old if vmax_old is not None else version),
            )

    if (not existing_cat) or (vmin_old is None and vmax_old is None):
        # No existing catalog, so set min = max = current version,
        # unless there are folders with the right names in the write
        # directory
        existing_vers = [
            v.name
            for v in build_base_path.iterdir()
            if re.match(CATALOG_NAME_FORMAT, v.name)
        ]
        if len(existing_vers) > 1:
            yaml_dict = _set_catalog_yaml_version_bounds(
                yaml_dict,
                min(min(existing_vers), version),
                max(max(existing_vers), version),
            )
        else:
            yaml_dict = _set_catalog_yaml_version_bounds(yaml_dict, version, version)

    return yaml_dict


def build(argv: Sequence[str] | None = None):
    """
    Build an intake-dataframe-catalog from YAML configuration file(s).
    """

    log_fmt = "%(asctime)s - %(name)s - %(levelname)s - %(message)s"
    logging.basicConfig(level=logging.INFO, format=log_fmt)
    logger = logging.getLogger(__name__)

    parser = argparse.ArgumentParser(
        description="Build an intake-dataframe-catalog from YAML configuration file(s)."
    )
    parser.add_argument(
        "config_yaml",
        type=str,
        nargs="+",
        help="Configuration YAML file(s) specifying the Intake source(s) to add.",
    )

    parser.add_argument(
        "--build_base_path",
        type=str,
        default="./",
        help=(
            "Directory in which to build the catalog and source(s). A directory with name equal to the "
            "version (see the `--version` argument) of the catalog being built will be created here. The "
            "catalog file (see the `--catalog_file` argument) will be written into this version directory, "
            "and any new intake source(s) will be written into a 'source' directory within the version "
            "directory. Defaults to the current work directory."
        ),
    )

    parser.add_argument(
        "--catalog_base_path",
        type=str,
        default="./",
        help=(
            "Directory in which to place the catalog.yaml file. This file is the descriptor of the catalog, "
            "and provides references to the data locations where the catalog data itself is stored (build_base_path). "
            "Defaults to the current work directory."
        ),
    )

    parser.add_argument(
        "--data_base_path",
        type=str,
        default="./",
        help=(
            "Home directory that contains the data referenced by the input experiment YAML"
            "files. Typically only required for testing. Defaults to None."
        ),
    )

    parser.add_argument(
        "--catalog_file",
        type=str,
        default="metacatalog.csv",
        help="The name of the intake-dataframe-catalog. Defaults to 'metacatalog.csv'",
    )

    parser.add_argument(
        "--version",
        type=str,
        default=datetime.datetime.now().strftime("v%Y-%m-%d"),
        help=(
            "The version of the catalog to build/add to. Defaults to the current date."
        ),
    )

    parser.add_argument(
        "--no_update",
        default=False,
        action="store_true",
        help=(
            "Set this if you don't want to update the access_nri_intake.data (e.g. if running a test)"
        ),
    )

    args = parser.parse_args(argv)
    config_yamls = args.config_yaml
    build_base_path = args.build_base_path
    catalog_base_path = args.catalog_base_path
    data_base_path = args.data_base_path
    catalog_file = args.catalog_file
    version = args.version
    update = not args.no_update

    if not version.startswith("v"):
        version = f"v{version}"
    if not re.match(CATALOG_NAME_FORMAT, version):
        raise ValueError(
            f"Version number/name {version} is invalid. Must be vYYYY-MM-DD, minimum v2000-01-01."
        )

    # Create the build directories
    try:
        build_base_path, build_path, metacatalog_path = _parse_build_directory(
            build_base_path, version, catalog_file
        )
    except PermissionError:
        raise PermissionError(
            f"You lack the necessary permissions to create a catalog at {build_base_path}"
        )
    except FileNotFoundError:
        raise FileNotFoundError(f"Unable to locate {build_base_path}")
    except Exception as e:
        raise Exception(
            "An unexpected error occurred while trying to create the build directories. Please contact ACCESS-NRI."
        ) from e

    # Parse inputs to pass to CatalogManager
    parsed_sources = _parse_build_inputs(config_yamls, build_path, data_base_path)
    _check_build_args([parsed_source[1] for parsed_source in parsed_sources])

    project = set()
    # Determine the project list & storage flags for this build
    for method, src_args in parsed_sources:
        try:
            project |= _get_project(src_args["path"], method)
        except KeyError:  # There's no 'path' in the processed source
            warnings.warn(
                f"Unable to determine storage flags/projects for {src_args.get('name', '<no name either>')} - may not be able to be ingested"
            )

    base_project = _get_project_code(build_base_path)
    if base_project is not None:
        project |= {base_project}
    else:
        warnings.warn(f"Unable to determine project for base path {build_base_path}")

    storage_flags = "+".join(sorted([f"gdata/{proj}" for proj in project]))

    # Now that that's all passed, create the physical build location
    try:
        Path(build_path).mkdir(parents=True, exist_ok=True)
    except PermissionError:
        raise PermissionError(
            f"You lack the necessary permissions to create a catalog at {build_path}"
        )

    # Build the catalog
    cm = CatalogManager(path=metacatalog_path)
    for method, src_args in parsed_sources:
        _add_source_to_catalog(cm, method, src_args, metacatalog_path, logger=logger)

    # Write catalog yaml file
    # Should fail LOUD
    try:
        yaml_dict = _write_catalog_yaml(
            cm, build_base_path, storage_flags, catalog_file, version
        )
    except Exception as e:
        raise RuntimeError(f"Catalog save failed: {str(e)}")

    if update:
        yaml_dict = _compute_previous_versions(
            yaml_dict, catalog_base_path, build_base_path, version
        )

        with Path(get_catalog_fp(basepath=catalog_base_path)).open(mode="w") as fobj:
            yaml.dump(yaml_dict, fobj)


def _set_catalog_yaml_version_bounds(d: dict, bl: str, bu: str) -> dict:
    """
    Set the version boundaries for the access_nri_intake_catalog.
    """
    d["sources"]["access_nri"]["parameters"]["version"]["min"] = bl
    d["sources"]["access_nri"]["parameters"]["version"]["max"] = bu

    return d


def _combine_storage_flags(a: str, b: str) -> str:
    """
    Return a combined storage flag string from two incoming strings.
    """
    aflags = re.findall(STORAGE_FLAG_PATTERN, a)
    bflags = re.findall(STORAGE_FLAG_PATTERN, b)
    # Sorting the return aids in testing & comparison,
    # plus makes it more human-readable/human-searchable
    return "+".join(sorted(list(set(aflags + bflags))))


def metadata_validate(argv: Sequence[str] | None = None):
    """
    Check provided metadata.yaml file(s) against the experiment schema
    """

    parser = argparse.ArgumentParser(description="Validate a metadata.yaml file")
    parser.add_argument(
        "file",
        nargs="+",
        help="The path to the metadata.yaml file. Multiple file paths can be passed.",
    )

    args = parser.parse_args(argv)
    files = args.file

    for f in files:
        if Path(f).is_file():
            print(f"Validating {f}... ")
            try:
                load_metadata_yaml(f, EXP_JSONSCHEMA)
                print("\nSuccess!")
            except jsonschema.ValidationError as e:  # Don't print the stacktrace
                print("\nVALIDATION FAILED:")
                print(e.message)
            except Exception as e:  # Not validation related, show stacktrace
                print(
                    "The script has failed, but it doesn't appear to be a validation error. See the stack trace below."
                )
                raise e
        else:
            raise FileNotFoundError(f"No such file(s): {f}")


def metadata_template(loc: str | Path | None = None) -> None:
    """
    Create an empty template for a metadata.yaml file using the experiment schema.

    Writes the template to the current working directory by default.

    Parameters:
    -----
        loc (str, Path, optional): The directory in which to save the template.
        Defaults to the current working directory.

    Returns:
    -----
        None
    """

    if loc is None:
        loc = Path.cwd()

    argparse.ArgumentParser(description="Generate a template for metadata.yaml")

    template = {}
    for name, descr in EXP_JSONSCHEMA["properties"].items():
        if name in EXP_JSONSCHEMA["required"]:
            description = f"<REQUIRED {descr['description']}>"
        else:
            description = f"<{descr['description']}>"

        if _can_be_array(descr):
            description = [description]  # type: ignore

        template[name] = description

    with open((Path(loc) / "metadata.yaml"), "w") as outfile:
        yaml.dump(template, outfile, default_flow_style=False, sort_keys=False)


def use_esm_datastore(argv: Sequence[str] | None = None) -> int:
    """
    Either creates, verifies, or updates the intake-esm datastore
    """
    parser = argparse.ArgumentParser(
        description=(
            "Build an esm-datastore by inspecting a directory containing model outputs."
            " If no datastore exists, a new one will be created. If a datastore exists,"
            " its integrity will be verified, and the datastore regenerated if necessary."
        )
    )
    parser.add_argument(
        "--builder",
        type=str,
        help=(
            "Builder to use to create the esm-datastore."
            " Builders are defined the source.builders module. Currently available options are:"
            f" {', '.join(builders.__all__)}."
            " To build a datastore for a new model, please contact the ACCESS-NRI team."
        ),
        required=False,
        # If we can, it would be nice to eventually relax this and try to automatically
        # determine the builder if possible.
    )

    parser.add_argument(
        "--builder-kwargs",
        type=parse_kwargs,
        nargs="*",
        help=(
            "Additional keyword arguments to pass to the builder."
            " Should be in the form of key=value."
        ),
    )

    parser.add_argument(
        "--expt-dir",
        type=str,
        default="./",
        help=(
            "Directory containing the model outputs to be added to the esm-datastore."
            " Defaults to the current working directory. Although builders support adding"
            " multiple directories, this tool only supports one directory at a time - at present."
        ),
    )

    parser.add_argument(
        "--cat-dir",
        type=str,
        help=(
            "Directory in which to place the catalog.json file."
            " Defaults to the value of --expt-dir if not set."
        ),
    )

    parser.add_argument(
        "--datastore-name",
        type=str,
        help=(
            "Name of the datastore to use. If not provided, this will default to"
            " 'experiment_datastore'."
        ),
        default="experiment_datastore",
    )

    parser.add_argument(
        "--description",
        type=str,
        help=(
            "Description of the datastore. If not provided, a default description will be used:"
            " 'esm_datastore for the model output in {--expt-dir}'"
        ),
        default=None,
    )

    args = parser.parse_args(argv)
    builder = args.builder
    experiment_dir = Path(args.expt_dir)
    catalog_dir = Path(args.cat_dir) if args.cat_dir else experiment_dir
    builder_kwargs = args.builder_kwargs or {}
    datastore_name = args.datastore_name
    description = args.description

    try:
        builder = getattr(builders, builder)
    except AttributeError:
        builder = object
    except TypeError:
        builder = None
    finally:
        if builder is None:
            pass
        elif not isinstance(builder, type) or not issubclass(builder, builders.Builder):
            raise ValueError(
                f"Builder {builder} is not a valid builder. Please choose from {builders.__all__}"
            )

    if not experiment_dir.exists():
        raise FileNotFoundError(f"Directory {experiment_dir} does not exist.")
    if not catalog_dir.exists():
        raise FileNotFoundError(f"Directory {catalog_dir} does not exist.")

    validate_args(builder, builder_kwargs)

    use_datastore(
        experiment_dir,
        builder,
        catalog_dir,
        builder_kwargs=builder_kwargs,
        datastore_name=datastore_name,
        description=description,
        open_ds=False,
    )

    return 0


def scaffold_catalog_entry(argv: Sequence[str] | None = None) -> int:
    parser = argparse.ArgumentParser(
        description=(
            "Scaffold a catalog entry for an esm-datastore, by providing information"
            " about how to integrate the datastore into the access-nri-intake catalog."
        )
    )
    parser.add_argument(
        "--interactive",
        action="store_true",
        default=False,
        required=False,
        help=(
            "Instead of dumping all the information at once, provide it in chunks"
            " and ask for confirmation after each chunk."
        ),
    )

    args = parser.parse_args(argv)

    interactive = args.interactive

    _scaffold_catalog_entry(interactive)

    return 0<|MERGE_RESOLUTION|>--- conflicted
+++ resolved
@@ -69,11 +69,7 @@
                 metadata_yaml = kwargs.pop("metadata_yaml")
             except KeyError:
                 raise KeyError(
-<<<<<<< HEAD
-                    f"Could not find metadata_yaml kawrg for {config_yaml} - keys are {kwargs}"
-=======
                     f"Could not find metadata_yaml kwarg for {config_yaml} - keys are {kwargs}"
->>>>>>> b3f27330
                 )
 
             try:
@@ -82,20 +78,10 @@
                 )
             except jsonschema.exceptions.ValidationError:
                 warnings.warn(
-<<<<<<< HEAD
-                    f"Failed to validate metadata.yaml @ {Path(metadata_yaml).parent}. See traceback for details."
-                )
-                warnings.warn(traceback.format_exc())
-                # raise MetadataCheckError(
-                #     f"Failed to validate metadata.yaml @ {Path(metadata_yaml).parent}. See traceback for details."
-                # )
-                continue  # Skip the experiment w/ bad metadata
-=======
                     rf"Failed to validate metadata.yaml @ {Path(metadata_yaml).parent}. See traceback for details:n\{traceback.format_exc()}"
                 )
                 continue  # Skip the experiment w/ bad metadata
 
->>>>>>> b3f27330
             source_args["name"] = metadata["name"]
             source_args["description"] = metadata["description"]
             source_args["metadata"] = metadata
