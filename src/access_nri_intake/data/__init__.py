--- conflicted
+++ resolved
@@ -12,13 +12,10 @@
 
 from access_nri_intake.aliases import (
     DATAFRAME_FIELD_ALIASES,
-<<<<<<< HEAD
-=======
-    ESM_FIELD_ALIASES,
->>>>>>> eb944cca
     VALUE_ALIASES,
     AliasedDataframeCatalog,
 )
+
 from access_nri_intake.utils import get_catalog_fp
 
 try:
