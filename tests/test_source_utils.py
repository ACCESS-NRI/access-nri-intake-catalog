# Copyright 2023 ACCESS-NRI and contributors. See the top-level COPYRIGHT file for details.
# SPDX-License-Identifier: Apache-2.0


import pytest
import xarray as xr

from access_nri_intake.source.utils import (
<<<<<<< HEAD
    FILENAME_TO_FREQ,
    AccessTimeParser,
=======
>>>>>>> 2189f515
    EmptyFileError,
    _guess_start_end_dates,
    get_timeinfo,
)


@pytest.mark.parametrize(
    "times, bounds, ffreq, expected",
    [
        (
            [365 / 2],
            False,
            "1year",
            ("1900-01-01, 00:00:00", "1901-01-01, 00:00:00", "1yr"),
        ),
        (
            [31 / 2],
            False,
            "monthly",
            ("1900-01-01, 00:00:00", "1900-02-01, 00:00:00", "1mon"),
        ),
        (
            [1.5 / 24],
            False,
            "3hour",
            ("1900-01-01, 00:00:00", "1900-01-01, 03:00:00", "3hr"),
        ),
        (
            [0.0, 9 / 60 / 24],
            True,
            None,
            ("1900-01-01, 00:00:00", "1900-01-01, 00:09:00", "subhr"),
        ),
        (
            [0.0, 3 / 24],
            True,
            None,
            ("1900-01-01, 00:00:00", "1900-01-01, 03:00:00", "3hr"),
        ),
        (
            [0.0, 6 / 24],
            True,
            None,
            ("1900-01-01, 00:00:00", "1900-01-01, 06:00:00", "6hr"),
        ),
        (
            [0.0, 1.0],
            True,
            None,
            ("1900-01-01, 00:00:00", "1900-01-02, 00:00:00", "1day"),
        ),
        (
            [0.0, 31.0],
            True,
            None,
            ("1900-01-01, 00:00:00", "1900-02-01, 00:00:00", "1mon"),
        ),
        (
            [0.0, 90.0],
            True,
            None,
            ("1900-01-01, 00:00:00", "1900-04-01, 00:00:00", "3mon"),
        ),
        (
            [0.0, 365.0],
            True,
            None,
            ("1900-01-01, 00:00:00", "1901-01-01, 00:00:00", "1yr"),
        ),
        (
            [0.0, 730.0],
            True,
            None,
            ("1900-01-01, 00:00:00", "1902-01-01, 00:00:00", "2yr"),
        ),
        (
            [1.5 / 24, 4.5 / 24],
            False,
            None,
            ("1900-01-01, 00:00:00", "1900-01-01, 06:00:00", "3hr"),
        ),
        (
            [3 / 24, 9 / 24],
            False,
            None,
            ("1900-01-01, 00:00:00", "1900-01-01, 12:00:00", "6hr"),
        ),
        (
            [0.5, 1.5],
            False,
            None,
            ("1900-01-01, 00:00:00", "1900-01-03, 00:00:00", "1day"),
        ),
        (
            [31 / 2, 45],
            False,
            None,
            ("1900-01-01, 00:00:00", "1900-03-01, 00:00:00", "1mon"),
        ),
        (
            [45, 135.5],
            False,
            None,
            ("1900-01-01, 00:00:00", "1900-07-01, 00:00:00", "3mon"),
        ),
        (
            [365 / 2, 365 + 365 / 2],
            False,
            None,
            ("1900-01-01, 00:00:00", "1902-01-01, 00:00:00", "1yr"),
        ),
        (
            [365, 3 * 365],
            False,
            None,
            ("1900-01-01, 00:00:00", "1904-01-01, 00:00:00", "2yr"),
        ),
    ],
)
<<<<<<< HEAD
def test_genericparser_get_timeinfo(times, bounds, ffreq, expected, tmp_path):
=======
def test_get_timeinfo(times, bounds, ffreq, expected):
>>>>>>> 2189f515
    if bounds:
        time = (times[0] + times[1]) / 2
        ds = xr.Dataset(
            data_vars={
                "dummy": ("time", [0]),
                "time_bounds": (("time", "nv"), [(times[0], times[1])]),
            },
            coords={"time": [time]},
        )
        ds["time"].attrs = dict(bounds="time_bounds")
    else:
        ds = xr.Dataset(
            data_vars={"dummy": ("time", [0] * len(times))},
            coords={"time": times},
        )

    ds["time"].attrs |= dict(
        units="days since 1900-01-01 00:00:00", calendar="GREGORIAN"
    )

<<<<<<< HEAD
    # import pdb; pdb.set_trace()

    if ffreq is not None:
        ds.to_netcdf(path=tmp_path / ffreq)
        ds = xr.open_dataset(tmp_path / ffreq, decode_cf=False)

    assert GenericTimeParser(ds, time_dim="time")() == expected


@pytest.mark.parametrize(
    "times, bounds, ffreq, expected",
    [
        (
            [365 / 2],
            False,
            "yearly",
            ("1900-01-01, 00:00:00", "1901-01-01, 00:00:00", "1yr"),
        ),
        (
            [31 / 2],
            False,
            "monthly",
            ("1900-01-01, 00:00:00", "1900-02-01, 00:00:00", "1mon"),
        ),
        (
            [1.5 / 24],
            False,
            "3hr",
            ("1900-01-01, 00:00:00", "1900-01-01, 03:00:00", "3hr"),
        ),
        (
            [0.0, 9 / 60 / 24],
            True,
            None,
            ("1900-01-01, 00:00:00", "1900-01-01, 00:09:00", "subhr"),
        ),
        (
            [0.0, 3 / 24],
            True,
            None,
            ("1900-01-01, 00:00:00", "1900-01-01, 03:00:00", "3hr"),
        ),
        (
            [0.0, 6 / 24],
            True,
            None,
            ("1900-01-01, 00:00:00", "1900-01-01, 06:00:00", "6hr"),
        ),
        (
            [0.0, 1.0],
            True,
            None,
            ("1900-01-01, 00:00:00", "1900-01-02, 00:00:00", "1day"),
        ),
        (
            [0.0, 31.0],
            True,
            None,
            ("1900-01-01, 00:00:00", "1900-02-01, 00:00:00", "1mon"),
        ),
        (
            [0.0, 90.0],
            True,
            None,
            ("1900-01-01, 00:00:00", "1900-04-01, 00:00:00", "3mon"),
        ),
        (
            [0.0, 365.0],
            True,
            None,
            ("1900-01-01, 00:00:00", "1901-01-01, 00:00:00", "1yr"),
        ),
        (
            [0.0, 730.0],
            True,
            None,
            ("1900-01-01, 00:00:00", "1902-01-01, 00:00:00", "2yr"),
        ),
        (
            [1.5 / 24, 4.5 / 24],
            False,
            None,
            ("1900-01-01, 00:00:00", "1900-01-01, 06:00:00", "3hr"),
        ),
        (
            [3 / 24, 9 / 24],
            False,
            None,
            ("1900-01-01, 00:00:00", "1900-01-01, 12:00:00", "6hr"),
        ),
        (
            [0.5, 1.5],
            False,
            None,
            ("1900-01-01, 00:00:00", "1900-01-03, 00:00:00", "1day"),
        ),
        (
            [31 / 2, 45],
            False,
            None,
            ("1900-01-01, 00:00:00", "1900-03-01, 00:00:00", "1mon"),
        ),
        (
            [45, 135.5],
            False,
            None,
            ("1900-01-01, 00:00:00", "1900-07-01, 00:00:00", "3mon"),
        ),
        (
            [365 / 2, 365 + 365 / 2],
            False,
            None,
            ("1900-01-01, 00:00:00", "1902-01-01, 00:00:00", "1yr"),
        ),
        (
            [365, 3 * 365],
            False,
            None,
            ("1900-01-01, 00:00:00", "1904-01-01, 00:00:00", "2yr"),
        ),
        (
            [365],
            False,
            None,
            ("1901-01-01, 00:00:00", "1901-01-01, 00:00:00", "fx"),
        ),
    ],
)
@pytest.mark.parametrize(
    "parser",
    [AccessTimeParser, GenericTimeParser],
)
def test_generic_time_parser(times, bounds, ffreq, expected, parser, tmp_path):
    if bounds:
        time = (times[0] + times[1]) / 2
        ds = xr.Dataset(
            data_vars={
                "dummy": ("time", [0]),
                "time_bounds": (("time", "nv"), [(times[0], times[1])]),
            },
            coords={"time": [time]},
        )
        ds["time"].attrs = dict(bounds="time_bounds")
    else:
        ds = xr.Dataset(
            data_vars={"dummy": ("time", [0] * len(times))},
            coords={"time": times},
        )

    ds["time"].attrs |= dict(
        units="days since 1900-01-01 00:00:00", calendar="GREGORIAN"
    )

    if ffreq is not None:
        ds.to_netcdf(path=tmp_path / ffreq)
        ds = xr.open_dataset(tmp_path / ffreq, decode_cf=False)

    if ffreq is None and len(times) == 1:
        with pytest.warns(match="No filename available"):
            assert parser(ds, time_dim="time")() == expected
    else:
        assert parser(ds, time_dim="time")() == expected


@pytest.mark.parametrize(
    "parser",
    [AccessTimeParser, GenericTimeParser],
)
def test_generic_time_parser_warnings(parser):
    times = [1.5 / 24 / 60]

    ds = xr.Dataset(
        data_vars={"dummy": ("time", [0] * len(times))},
        coords={"time": times},
    )
=======
    assert get_timeinfo(ds, filename_frequency=ffreq, time_dim="time") == expected
>>>>>>> 2189f515


def test__guess_start_end_dates_warning():
    with pytest.warns(
        UserWarning, match="Cannot infer start and end times for subhourly frequencies."
    ):
<<<<<<< HEAD
        parser(ds, time_dim="time")._guess_start_end_dates(0, 1, (1, "s"))
=======
        _guess_start_end_dates(
            ts=xr.cftime_range("1900-01-01", periods=1, freq="6H")[0],
            te=xr.cftime_range("1900-01-01", periods=1, freq="6H")[0],
            frequency=(10, "min"),
        )
>>>>>>> 2189f515


def test_empty_file_error():
    times = []

    ds = xr.Dataset(
        data_vars={"dummy": ("time", [])},
        coords={"time": times},
    )

    ds["time"].attrs |= dict(
        units="days since 1900-01-01 00:00:00", calendar="GREGORIAN"
    )

    with pytest.raises(EmptyFileError):
<<<<<<< HEAD
        parser(ds, time_dim="time")()


@pytest.mark.parametrize(
    "parser",
    [AccessTimeParser, GenericTimeParser, GfdlTimeParser],
)
@pytest.mark.parametrize("clue,freq", list(FILENAME_TO_FREQ.items()))
@pytest.mark.parametrize("no", [1, 2, 4, 6, 12])
def test_generic__guess_freq_from_fn(parser, clue, freq, no, tmp_path):
    times = [1.5 / 24 / 60]

    ds = xr.Dataset(
        data_vars={"dummy": ("time", [0] * len(times))},
        coords={"time": times},
    )

    ds["time"].attrs |= dict(
        units="days since 1900-01-01 00:00:00", calendar="GREGORIAN"
    )

    fn = tmp_path / f"{no if no != 1 else ''}{clue}.nc"

    ds.to_netcdf(path=fn)
    # ds.close()
    ds = xr.open_dataset(fn)

    p = parser(ds, time_dim="time")
    assert p._guess_freq_from_fn() == (
        no,
        freq,
    ), f"_guess_freq_from_fn ({p._guess_freq_from_fn()}) could not deduce '{no}, {freq}' from '{clue}' ({fn})"


@pytest.mark.parametrize(
    "parser",
    [AccessTimeParser, GenericTimeParser, GfdlTimeParser],
)
def test_generic__guess_freq_from_fn_no_saved_ds(parser):
    times = [1.5 / 24 / 60]

    ds = xr.Dataset(
        data_vars={"dummy": ("time", [0] * len(times))},
        coords={"time": times},
    )

    ds["time"].attrs |= dict(
        units="days since 1900-01-01 00:00:00", calendar="GREGORIAN"
    )

    p = parser(ds, time_dim="time")
    with pytest.raises(RuntimeError, match="not attached.*filepath"):
        _ = p._guess_freq_from_fn()


@pytest.mark.parametrize(
    "times, ffreq, expected",
    [
        # #378 - temporary deprecation while working out how to handle these cases
        # (These tests basically check if filename frequency + snapshot data works properly)
        # (
        #     [365 / 2],
        #     (1, "yr"),
        #     ("1900-01-01, 00:00:00", "1901-01-01, 00:00:00", "fx"),
        # ),
        # (
        #     [31 / 2],
        #     (1, "mon"),
        #     ("1900-01-01, 00:00:00", "1900-02-01, 00:00:00", "fx"),
        # ),
        # (
        #     [1.5 / 24],
        #     (3, "hr"),
        #     ("1900-01-01, 00:00:00", "1900-01-01, 03:00:00", "fx"),
        # ),
        (
            [1.5 / 24, 4.5 / 24],
            None,
            ("1900-01-01, 00:00:00", "1900-01-01, 06:00:00", "3hr"),
        ),
        (
            [3 / 24, 9 / 24],
            None,
            ("1900-01-01, 00:00:00", "1900-01-01, 12:00:00", "6hr"),
        ),
        (
            [0.5, 1.5],
            None,
            ("1900-01-01, 00:00:00", "1900-01-03, 00:00:00", "1day"),
        ),
        (
            [31 / 2, 45],
            None,
            ("1900-01-01, 00:00:00", "1900-03-01, 00:00:00", "1mon"),
        ),
        (
            [45, 135.5],
            None,
            ("1900-01-01, 00:00:00", "1900-07-01, 00:00:00", "3mon"),
        ),
        (
            [365 / 2, 365 + 365 / 2],
            None,
            ("1900-01-01, 00:00:00", "1902-01-01, 00:00:00", "1yr"),
        ),
        (
            [365, 3 * 365],
            None,
            ("1900-01-01, 00:00:00", "1904-01-01, 00:00:00", "2yr"),
        ),
        (
            [365 / 86400 / 720, 365 / 86400 / 360],  # 1/2 second, 1 second
            None,
            ("1900-01-01, 00:00:00", "1900-01-01, 00:00:01", "subhr"),
        ),
    ],
)
@pytest.mark.parametrize(
    "parser",
    [GfdlTimeParser, WoaTimeParser],
)
def test_custom_time_parser(parser, times, ffreq, expected):
    ds = xr.Dataset(
        data_vars={"dummy": ("time", [0] * len(times))},
        coords={"time": times},
    )

    ds["time"].attrs |= dict(
        units="days since 1900-01-01 00:00:00", calendar="GREGORIAN"
    )

    assert parser(ds, time_dim="time")() == expected


@pytest.mark.parametrize(
    "parser",
    [GfdlTimeParser, WoaTimeParser],
)
def test_custom_parser_notime(parser):
    ds = xr.Dataset(
        data_vars={"dummy": ("latitude", [0])},
        coords={"latitude": [0]},
    )

    assert parser(ds, time_dim="time")() == (
        "none",
        "none",
        "fx",
    )


@pytest.mark.parametrize(
    "times, ffreq, expected",
    [
        (
            [1.5 / 24, 4.5 / 24],
            None,
            ("1900-01-01, 00:00:00", "1900-01-01, 06:00:00", "3hr"),
        ),
        (
            [3 / 24, 9 / 24],
            None,
            ("1900-01-01, 00:00:00", "1900-01-01, 12:00:00", "6hr"),
        ),
        (
            [0.5, 1.5],
            None,
            ("1900-01-01, 00:00:00", "1900-01-03, 00:00:00", "1day"),
        ),
        (
            [31 / 2, 45],
            None,
            ("1900-01-01, 00:00:00", "1900-03-01, 00:00:00", "1mon"),
        ),
        (
            [45, 135.5],
            None,
            ("1900-01-01, 00:00:00", "1900-07-01, 00:00:00", "3mon"),
        ),
        (
            [365 / 2, 365 + 365 / 2],
            None,
            ("1900-01-01, 00:00:00", "1902-01-01, 00:00:00", "1yr"),
        ),
        (
            [365, 3 * 365],
            None,
            ("1900-01-01, 00:00:00", "1904-01-01, 00:00:00", "2yr"),
        ),
        (
            [365 / 86400 / 720, 365 / 86400 / 360],  # 1/2 second, 1 second
            None,
            ("1900-01-01, 00:00:00", "1900-01-01, 00:00:01", "subhr"),
        ),
    ],
)
def test_woa_time_parser_nocalendar(times, ffreq, expected):
    ds = xr.Dataset(
        data_vars={"dummy": ("time", [0] * len(times))},
        coords={"time": times},
    )

    ds["time"].attrs |= dict(units="days since 1900-01-01 00:00:00")

    assert WoaTimeParser(ds, time_dim="time")() == expected
=======
        get_timeinfo(ds, filename_frequency=ffreq, time_dim="time")
>>>>>>> 2189f515
<|MERGE_RESOLUTION|>--- conflicted
+++ resolved
@@ -6,11 +6,6 @@
 import xarray as xr
 
 from access_nri_intake.source.utils import (
-<<<<<<< HEAD
-    FILENAME_TO_FREQ,
-    AccessTimeParser,
-=======
->>>>>>> 2189f515
     EmptyFileError,
     _guess_start_end_dates,
     get_timeinfo,
@@ -23,19 +18,19 @@
         (
             [365 / 2],
             False,
-            "1year",
+            (1, "yr"),
             ("1900-01-01, 00:00:00", "1901-01-01, 00:00:00", "1yr"),
         ),
         (
             [31 / 2],
             False,
-            "monthly",
+            (1, "mon"),
             ("1900-01-01, 00:00:00", "1900-02-01, 00:00:00", "1mon"),
         ),
         (
             [1.5 / 24],
             False,
-            "3hour",
+            (3, "hr"),
             ("1900-01-01, 00:00:00", "1900-01-01, 03:00:00", "3hr"),
         ),
         (
@@ -130,11 +125,7 @@
         ),
     ],
 )
-<<<<<<< HEAD
-def test_genericparser_get_timeinfo(times, bounds, ffreq, expected, tmp_path):
-=======
 def test_get_timeinfo(times, bounds, ffreq, expected):
->>>>>>> 2189f515
     if bounds:
         time = (times[0] + times[1]) / 2
         ds = xr.Dataset(
@@ -155,200 +146,18 @@
         units="days since 1900-01-01 00:00:00", calendar="GREGORIAN"
     )
 
-<<<<<<< HEAD
-    # import pdb; pdb.set_trace()
-
-    if ffreq is not None:
-        ds.to_netcdf(path=tmp_path / ffreq)
-        ds = xr.open_dataset(tmp_path / ffreq, decode_cf=False)
-
-    assert GenericTimeParser(ds, time_dim="time")() == expected
-
-
-@pytest.mark.parametrize(
-    "times, bounds, ffreq, expected",
-    [
-        (
-            [365 / 2],
-            False,
-            "yearly",
-            ("1900-01-01, 00:00:00", "1901-01-01, 00:00:00", "1yr"),
-        ),
-        (
-            [31 / 2],
-            False,
-            "monthly",
-            ("1900-01-01, 00:00:00", "1900-02-01, 00:00:00", "1mon"),
-        ),
-        (
-            [1.5 / 24],
-            False,
-            "3hr",
-            ("1900-01-01, 00:00:00", "1900-01-01, 03:00:00", "3hr"),
-        ),
-        (
-            [0.0, 9 / 60 / 24],
-            True,
-            None,
-            ("1900-01-01, 00:00:00", "1900-01-01, 00:09:00", "subhr"),
-        ),
-        (
-            [0.0, 3 / 24],
-            True,
-            None,
-            ("1900-01-01, 00:00:00", "1900-01-01, 03:00:00", "3hr"),
-        ),
-        (
-            [0.0, 6 / 24],
-            True,
-            None,
-            ("1900-01-01, 00:00:00", "1900-01-01, 06:00:00", "6hr"),
-        ),
-        (
-            [0.0, 1.0],
-            True,
-            None,
-            ("1900-01-01, 00:00:00", "1900-01-02, 00:00:00", "1day"),
-        ),
-        (
-            [0.0, 31.0],
-            True,
-            None,
-            ("1900-01-01, 00:00:00", "1900-02-01, 00:00:00", "1mon"),
-        ),
-        (
-            [0.0, 90.0],
-            True,
-            None,
-            ("1900-01-01, 00:00:00", "1900-04-01, 00:00:00", "3mon"),
-        ),
-        (
-            [0.0, 365.0],
-            True,
-            None,
-            ("1900-01-01, 00:00:00", "1901-01-01, 00:00:00", "1yr"),
-        ),
-        (
-            [0.0, 730.0],
-            True,
-            None,
-            ("1900-01-01, 00:00:00", "1902-01-01, 00:00:00", "2yr"),
-        ),
-        (
-            [1.5 / 24, 4.5 / 24],
-            False,
-            None,
-            ("1900-01-01, 00:00:00", "1900-01-01, 06:00:00", "3hr"),
-        ),
-        (
-            [3 / 24, 9 / 24],
-            False,
-            None,
-            ("1900-01-01, 00:00:00", "1900-01-01, 12:00:00", "6hr"),
-        ),
-        (
-            [0.5, 1.5],
-            False,
-            None,
-            ("1900-01-01, 00:00:00", "1900-01-03, 00:00:00", "1day"),
-        ),
-        (
-            [31 / 2, 45],
-            False,
-            None,
-            ("1900-01-01, 00:00:00", "1900-03-01, 00:00:00", "1mon"),
-        ),
-        (
-            [45, 135.5],
-            False,
-            None,
-            ("1900-01-01, 00:00:00", "1900-07-01, 00:00:00", "3mon"),
-        ),
-        (
-            [365 / 2, 365 + 365 / 2],
-            False,
-            None,
-            ("1900-01-01, 00:00:00", "1902-01-01, 00:00:00", "1yr"),
-        ),
-        (
-            [365, 3 * 365],
-            False,
-            None,
-            ("1900-01-01, 00:00:00", "1904-01-01, 00:00:00", "2yr"),
-        ),
-        (
-            [365],
-            False,
-            None,
-            ("1901-01-01, 00:00:00", "1901-01-01, 00:00:00", "fx"),
-        ),
-    ],
-)
-@pytest.mark.parametrize(
-    "parser",
-    [AccessTimeParser, GenericTimeParser],
-)
-def test_generic_time_parser(times, bounds, ffreq, expected, parser, tmp_path):
-    if bounds:
-        time = (times[0] + times[1]) / 2
-        ds = xr.Dataset(
-            data_vars={
-                "dummy": ("time", [0]),
-                "time_bounds": (("time", "nv"), [(times[0], times[1])]),
-            },
-            coords={"time": [time]},
-        )
-        ds["time"].attrs = dict(bounds="time_bounds")
-    else:
-        ds = xr.Dataset(
-            data_vars={"dummy": ("time", [0] * len(times))},
-            coords={"time": times},
-        )
-
-    ds["time"].attrs |= dict(
-        units="days since 1900-01-01 00:00:00", calendar="GREGORIAN"
-    )
-
-    if ffreq is not None:
-        ds.to_netcdf(path=tmp_path / ffreq)
-        ds = xr.open_dataset(tmp_path / ffreq, decode_cf=False)
-
-    if ffreq is None and len(times) == 1:
-        with pytest.warns(match="No filename available"):
-            assert parser(ds, time_dim="time")() == expected
-    else:
-        assert parser(ds, time_dim="time")() == expected
-
-
-@pytest.mark.parametrize(
-    "parser",
-    [AccessTimeParser, GenericTimeParser],
-)
-def test_generic_time_parser_warnings(parser):
-    times = [1.5 / 24 / 60]
-
-    ds = xr.Dataset(
-        data_vars={"dummy": ("time", [0] * len(times))},
-        coords={"time": times},
-    )
-=======
     assert get_timeinfo(ds, filename_frequency=ffreq, time_dim="time") == expected
->>>>>>> 2189f515
 
 
 def test__guess_start_end_dates_warning():
     with pytest.warns(
         UserWarning, match="Cannot infer start and end times for subhourly frequencies."
     ):
-<<<<<<< HEAD
-        parser(ds, time_dim="time")._guess_start_end_dates(0, 1, (1, "s"))
-=======
         _guess_start_end_dates(
             ts=xr.cftime_range("1900-01-01", periods=1, freq="6H")[0],
             te=xr.cftime_range("1900-01-01", periods=1, freq="6H")[0],
             frequency=(10, "min"),
         )
->>>>>>> 2189f515
 
 
 def test_empty_file_error():
@@ -364,212 +173,4 @@
     )
 
     with pytest.raises(EmptyFileError):
-<<<<<<< HEAD
-        parser(ds, time_dim="time")()
-
-
-@pytest.mark.parametrize(
-    "parser",
-    [AccessTimeParser, GenericTimeParser, GfdlTimeParser],
-)
-@pytest.mark.parametrize("clue,freq", list(FILENAME_TO_FREQ.items()))
-@pytest.mark.parametrize("no", [1, 2, 4, 6, 12])
-def test_generic__guess_freq_from_fn(parser, clue, freq, no, tmp_path):
-    times = [1.5 / 24 / 60]
-
-    ds = xr.Dataset(
-        data_vars={"dummy": ("time", [0] * len(times))},
-        coords={"time": times},
-    )
-
-    ds["time"].attrs |= dict(
-        units="days since 1900-01-01 00:00:00", calendar="GREGORIAN"
-    )
-
-    fn = tmp_path / f"{no if no != 1 else ''}{clue}.nc"
-
-    ds.to_netcdf(path=fn)
-    # ds.close()
-    ds = xr.open_dataset(fn)
-
-    p = parser(ds, time_dim="time")
-    assert p._guess_freq_from_fn() == (
-        no,
-        freq,
-    ), f"_guess_freq_from_fn ({p._guess_freq_from_fn()}) could not deduce '{no}, {freq}' from '{clue}' ({fn})"
-
-
-@pytest.mark.parametrize(
-    "parser",
-    [AccessTimeParser, GenericTimeParser, GfdlTimeParser],
-)
-def test_generic__guess_freq_from_fn_no_saved_ds(parser):
-    times = [1.5 / 24 / 60]
-
-    ds = xr.Dataset(
-        data_vars={"dummy": ("time", [0] * len(times))},
-        coords={"time": times},
-    )
-
-    ds["time"].attrs |= dict(
-        units="days since 1900-01-01 00:00:00", calendar="GREGORIAN"
-    )
-
-    p = parser(ds, time_dim="time")
-    with pytest.raises(RuntimeError, match="not attached.*filepath"):
-        _ = p._guess_freq_from_fn()
-
-
-@pytest.mark.parametrize(
-    "times, ffreq, expected",
-    [
-        # #378 - temporary deprecation while working out how to handle these cases
-        # (These tests basically check if filename frequency + snapshot data works properly)
-        # (
-        #     [365 / 2],
-        #     (1, "yr"),
-        #     ("1900-01-01, 00:00:00", "1901-01-01, 00:00:00", "fx"),
-        # ),
-        # (
-        #     [31 / 2],
-        #     (1, "mon"),
-        #     ("1900-01-01, 00:00:00", "1900-02-01, 00:00:00", "fx"),
-        # ),
-        # (
-        #     [1.5 / 24],
-        #     (3, "hr"),
-        #     ("1900-01-01, 00:00:00", "1900-01-01, 03:00:00", "fx"),
-        # ),
-        (
-            [1.5 / 24, 4.5 / 24],
-            None,
-            ("1900-01-01, 00:00:00", "1900-01-01, 06:00:00", "3hr"),
-        ),
-        (
-            [3 / 24, 9 / 24],
-            None,
-            ("1900-01-01, 00:00:00", "1900-01-01, 12:00:00", "6hr"),
-        ),
-        (
-            [0.5, 1.5],
-            None,
-            ("1900-01-01, 00:00:00", "1900-01-03, 00:00:00", "1day"),
-        ),
-        (
-            [31 / 2, 45],
-            None,
-            ("1900-01-01, 00:00:00", "1900-03-01, 00:00:00", "1mon"),
-        ),
-        (
-            [45, 135.5],
-            None,
-            ("1900-01-01, 00:00:00", "1900-07-01, 00:00:00", "3mon"),
-        ),
-        (
-            [365 / 2, 365 + 365 / 2],
-            None,
-            ("1900-01-01, 00:00:00", "1902-01-01, 00:00:00", "1yr"),
-        ),
-        (
-            [365, 3 * 365],
-            None,
-            ("1900-01-01, 00:00:00", "1904-01-01, 00:00:00", "2yr"),
-        ),
-        (
-            [365 / 86400 / 720, 365 / 86400 / 360],  # 1/2 second, 1 second
-            None,
-            ("1900-01-01, 00:00:00", "1900-01-01, 00:00:01", "subhr"),
-        ),
-    ],
-)
-@pytest.mark.parametrize(
-    "parser",
-    [GfdlTimeParser, WoaTimeParser],
-)
-def test_custom_time_parser(parser, times, ffreq, expected):
-    ds = xr.Dataset(
-        data_vars={"dummy": ("time", [0] * len(times))},
-        coords={"time": times},
-    )
-
-    ds["time"].attrs |= dict(
-        units="days since 1900-01-01 00:00:00", calendar="GREGORIAN"
-    )
-
-    assert parser(ds, time_dim="time")() == expected
-
-
-@pytest.mark.parametrize(
-    "parser",
-    [GfdlTimeParser, WoaTimeParser],
-)
-def test_custom_parser_notime(parser):
-    ds = xr.Dataset(
-        data_vars={"dummy": ("latitude", [0])},
-        coords={"latitude": [0]},
-    )
-
-    assert parser(ds, time_dim="time")() == (
-        "none",
-        "none",
-        "fx",
-    )
-
-
-@pytest.mark.parametrize(
-    "times, ffreq, expected",
-    [
-        (
-            [1.5 / 24, 4.5 / 24],
-            None,
-            ("1900-01-01, 00:00:00", "1900-01-01, 06:00:00", "3hr"),
-        ),
-        (
-            [3 / 24, 9 / 24],
-            None,
-            ("1900-01-01, 00:00:00", "1900-01-01, 12:00:00", "6hr"),
-        ),
-        (
-            [0.5, 1.5],
-            None,
-            ("1900-01-01, 00:00:00", "1900-01-03, 00:00:00", "1day"),
-        ),
-        (
-            [31 / 2, 45],
-            None,
-            ("1900-01-01, 00:00:00", "1900-03-01, 00:00:00", "1mon"),
-        ),
-        (
-            [45, 135.5],
-            None,
-            ("1900-01-01, 00:00:00", "1900-07-01, 00:00:00", "3mon"),
-        ),
-        (
-            [365 / 2, 365 + 365 / 2],
-            None,
-            ("1900-01-01, 00:00:00", "1902-01-01, 00:00:00", "1yr"),
-        ),
-        (
-            [365, 3 * 365],
-            None,
-            ("1900-01-01, 00:00:00", "1904-01-01, 00:00:00", "2yr"),
-        ),
-        (
-            [365 / 86400 / 720, 365 / 86400 / 360],  # 1/2 second, 1 second
-            None,
-            ("1900-01-01, 00:00:00", "1900-01-01, 00:00:01", "subhr"),
-        ),
-    ],
-)
-def test_woa_time_parser_nocalendar(times, ffreq, expected):
-    ds = xr.Dataset(
-        data_vars={"dummy": ("time", [0] * len(times))},
-        coords={"time": times},
-    )
-
-    ds["time"].attrs |= dict(units="days since 1900-01-01 00:00:00")
-
-    assert WoaTimeParser(ds, time_dim="time")() == expected
-=======
-        get_timeinfo(ds, filename_frequency=ffreq, time_dim="time")
->>>>>>> 2189f515
+        get_timeinfo(ds, filename_frequency=None, time_dim="time")