--- conflicted
+++ resolved
@@ -335,19 +335,29 @@
         (["realm"], 1),
     ],
 )
-<<<<<<< HEAD
+def test_CcamTranslator(test_data, groupby, n_entries):
+    """Test ERA5 datastore translator"""
+    esmds = intake.open_esm_datastore(test_data / "esm_datastore/ccam-hq89.json")
+    esmds.name = "name"
+    esmds.description = "description"
+    df = CcamTranslator(esmds, CORE_COLUMNS).translate(groupby)
+    assert len(df) == n_entries
+
+
+@pytest.mark.parametrize(
+    "groupby, n_entries",
+    [
+        (None, 5),
+        (["variable"], 4),
+        (["frequency"], 3),
+        (["model"], 2),
+        (["realm"], 1),
+    ],
+)
 def test_NarclimTranslator(test_data, groupby, n_entries):
     """Test ERA5 datastore translator"""
     esmds = intake.open_esm_datastore(test_data / "esm_datastore/narclim2-zz63.json")
     esmds.name = "name"
     esmds.description = "description"
     df = NarclimTranslator(esmds, CORE_COLUMNS).translate(groupby)
-=======
-def test_CcamTranslator(test_data, groupby, n_entries):
-    """Test ERA5 datastore translator"""
-    esmds = intake.open_esm_datastore(test_data / "esm_datastore/ccam-hq89.json")
-    esmds.name = "name"
-    esmds.description = "description"
-    df = CcamTranslator(esmds, CORE_COLUMNS).translate(groupby)
->>>>>>> 68382fe7
     assert len(df) == n_entries