--- conflicted
+++ resolved
@@ -225,8 +225,6 @@
     build_base_path = str(tmp_path)
 
     with pytest.warns(UserWarning):
-<<<<<<< HEAD
-=======
         build(
             [
                 *configs,
@@ -257,7 +255,6 @@
     build_base_path = str(tmp_path)
 
     with pytest.raises(KeyError, match="Could not find metadata_yaml kwarg"):
->>>>>>> b3f27330
         build(
             [
                 *configs,
