builder: null

translator: Cmip6Translator

sources:

<<<<<<< HEAD
  - metadata_yaml: /g/data/xp65/admin/intake/metadata/cmip6_fs38/metadata.yaml
    path:
      - /g/data/fs38/catalog/v2/esm/catalog.json
    
  - metadata_yaml: /g/data/xp65/admin/intake/metadata/cmip6_oi10/metadata.yaml
    path:
      - /g/data/oi10/catalog/v2/esm/catalog.json

  - metadata_yaml: /g/data/xp65/admin/intake/metadata/cmip6_ig45/metadata.yaml
    path:
    - /g/data/ig45/catalog/v2/esm/catalog.json 
=======
  - metadata_yaml: /g/data/xp65/admin/access-nri-intake-catalog/config/metadata_sources/cmip6-fs38/metadata.yaml
    path:
      - /g/data/fs38/catalog/v2/esm/catalog.json
    
  - metadata_yaml: /g/data/xp65/admin/access-nri-intake-catalog/config/metadata_sources/cmip6-oi10/metadata.yaml
    path:
      - /g/data/oi10/catalog/v2/esm/catalog.json
>>>>>>> 8dc5c2a5
<|MERGE_RESOLUTION|>--- conflicted
+++ resolved
@@ -4,19 +4,6 @@
 
 sources:
 
-<<<<<<< HEAD
-  - metadata_yaml: /g/data/xp65/admin/intake/metadata/cmip6_fs38/metadata.yaml
-    path:
-      - /g/data/fs38/catalog/v2/esm/catalog.json
-    
-  - metadata_yaml: /g/data/xp65/admin/intake/metadata/cmip6_oi10/metadata.yaml
-    path:
-      - /g/data/oi10/catalog/v2/esm/catalog.json
-
-  - metadata_yaml: /g/data/xp65/admin/intake/metadata/cmip6_ig45/metadata.yaml
-    path:
-    - /g/data/ig45/catalog/v2/esm/catalog.json 
-=======
   - metadata_yaml: /g/data/xp65/admin/access-nri-intake-catalog/config/metadata_sources/cmip6-fs38/metadata.yaml
     path:
       - /g/data/fs38/catalog/v2/esm/catalog.json
@@ -24,4 +11,7 @@
   - metadata_yaml: /g/data/xp65/admin/access-nri-intake-catalog/config/metadata_sources/cmip6-oi10/metadata.yaml
     path:
       - /g/data/oi10/catalog/v2/esm/catalog.json
->>>>>>> 8dc5c2a5
+
+  - metadata_yaml: /g/data/xp65/admin/intake/metadata/cmip6_ig45/metadata.yaml
+    path:
+    - /g/data/ig45/catalog/v2/esm/catalog.json 